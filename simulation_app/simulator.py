--- conflicted
+++ resolved
@@ -272,13 +272,7 @@
             "initial_path_airps" : self.initial_path_airps,
 
             "path" : self.path,
-<<<<<<< HEAD
-
-            # CHANGES
-            "path_airps" : self.path_airps,
-=======
             "new_path_airps" : self.new_path_airps,
->>>>>>> a32b48f7
 
             "disrupted" : self.disruption,
             "extra_length" : self.extra_length,
