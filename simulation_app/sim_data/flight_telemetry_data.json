[
    {
<<<<<<< HEAD
        "flight_id": "668e41ee3f23ded5fecd6cd7",
        "ts": "2024-07-29T14:45:36.018136",
=======
>>>>>>> 65c627c7
        "path": [
            [
                32.7334,
                -117.1915
            ],
            [
                32.7334,
                -117.1915
            ]
        ],
        "disrupted": false,
        "extra_length": 0,
        "distance_to_arrival": 2766.100545436397,
        "location": {
            "lat": 41.96815031948345,
            "long": -87.92774929782642
        },
        "velocity": {
<<<<<<< HEAD
            "speed": 243.25626806630862,
=======
            "speed": 248.743748904402,
>>>>>>> 65c627c7
            "heading": "tbd"
        }
    },
    {
<<<<<<< HEAD
        "flight_id": "668e41ee3f23ded5fecd6cd7",
        "ts": "2024-07-29T14:45:37.009712",
=======
        "flight_id": "668e41ee3f23ded5fecd6cd3",
        "ts": "2024-07-29T09:30:20.280441",
>>>>>>> 65c627c7
        "path": [
            [
                41.9742,
                -87.9073
            ],
            [
                32.7334,
                -117.1915
            ]
        ],
        "disrupted": false,
        "extra_length": 0,
        "distance_to_arrival": 2764.305956645179,
        "location": {
            "lat": 41.96210006440686,
            "long": -87.94819859565283
        },
        "velocity": {
            "speed": 240.98710979257487,
            "heading": "tbd"
        }
    },
    {
        "flight_id": "668e41ee3f23ded5fecd6cd3",
        "ts": "2024-07-29T09:30:21.270335",
        "path": [
            [
                41.9742,
                -87.9073
            ],
            [
                32.7334,
                -117.1915
            ]
        ],
        "disrupted": false,
        "extra_length": 0,
        "distance_to_arrival": 2762.5111562966026,
        "location": {
            "lat": 41.95604923478315,
            "long": -87.96864789347924
        },
        "velocity": {
<<<<<<< HEAD
            "speed": 247.47462365012294,
=======
            "speed": 246.73270406934216,
>>>>>>> 65c627c7
            "heading": "tbd"
        }
    },
    {
<<<<<<< HEAD
        "flight_id": "668e41ee3f23ded5fecd6cd7",
        "ts": "2024-07-29T14:45:38.006188",
        "path": [
            [
                32.7334,
                -117.1915
            ],
            [
                33.9416,
                -118.4085
            ],
            [
                33.4342,
                -112.0126
            ]
        ],
        "disrupted": true,
        "extra_length": 281.22890927139713,
        "distance_to_arrival": 647.0047499298956,
        "location": {
            "lat": 33.57925925621097,
            "long": -118.0417407515495
        },
        "velocity": {
            "speed": 242.91979983070115,
=======
        "flight_id": "668e41ee3f23ded5fecd6cd3",
        "ts": "2024-07-29T09:30:22.267298",
        "path": [
            [
                41.9742,
                -87.9073
            ],
            [
                32.7334,
                -117.1915
            ]
        ],
        "disrupted": false,
        "extra_length": 0,
        "distance_to_arrival": 2760.7161444292183,
        "location": {
            "lat": 41.94999783062525,
            "long": -87.98909719130566
        },
        "velocity": {
            "speed": 247.23514783582445,
            "heading": "tbd"
        }
    },
    {
        "flight_id": "668e41ee3f23ded5fecd6cd3",
        "ts": "2024-07-29T09:30:23.268969",
        "path": [
            [
                41.9742,
                -87.9073
            ],
            [
                32.7334,
                -117.1915
            ]
        ],
        "disrupted": false,
        "extra_length": 0,
        "distance_to_arrival": 2758.9209210815657,
        "location": {
            "lat": 41.94394585194611,
            "long": -88.00954648913208
        },
        "velocity": {
            "speed": 248.50878243108303,
>>>>>>> 65c627c7
            "heading": "tbd"
        }
    },
    {
<<<<<<< HEAD
        "flight_id": "668e41ee3f23ded5fecd6cd7",
        "ts": "2024-07-29T14:45:39.010421",
        "path": [
            [
                32.7334,
                -117.1915
            ],
            [
                33.9416,
                -118.4085
            ],
            [
                33.4342,
                -112.0126
            ]
        ],
        "disrupted": true,
        "extra_length": 281.22890927139713,
        "distance_to_arrival": 606.293880546043,
        "location": {
            "lat": 33.85939298968078,
            "long": -118.32515433539933
        },
        "velocity": {
            "speed": 240.72760641653153,
=======
        "flight_id": "668e41ee3f23ded5fecd6cd3",
        "ts": "2024-07-29T09:30:24.264039",
        "path": [
            [
                41.9742,
                -87.9073
            ],
            [
                32.7334,
                -117.1915
            ]
        ],
        "disrupted": false,
        "extra_length": 0,
        "distance_to_arrival": 2757.125486292192,
        "location": {
            "lat": 41.937893298758716,
            "long": -88.0299957869585
        },
        "velocity": {
            "speed": 241.8749040810653,
            "heading": "tbd"
        }
    },
    {
        "flight_id": "668e41ee3f23ded5fecd6cd3",
        "ts": "2024-07-29T09:30:25.266296",
        "path": [
            [
                41.9742,
                -87.9073
            ],
            [
                32.7334,
                -117.1915
            ]
        ],
        "disrupted": false,
        "extra_length": 0,
        "distance_to_arrival": 2755.3298400996396,
        "location": {
            "lat": 41.93184017107608,
            "long": -88.05044508478491
        },
        "velocity": {
            "speed": 241.50448782216975,
>>>>>>> 65c627c7
            "heading": "tbd"
        }
    },
    {
<<<<<<< HEAD
        "flight_id": "668e41ee3f23ded5fecd6cd7",
        "ts": "2024-07-29T14:45:40.009482",
        "path": [
            [
                32.7334,
                -117.1915
            ],
            [
                33.9416,
                -118.4085
            ],
            [
                33.4342,
                -112.0126
            ]
        ],
        "disrupted": true,
        "extra_length": 281.22890927139713,
        "distance_to_arrival": 594.3470115210997,
        "location": {
            "lat": 33.9416,
            "long": -118.4085
        },
        "velocity": {
            "speed": 241.017267175636,
=======
        "flight_id": "668e41ee3f23ded5fecd6cd3",
        "ts": "2024-07-29T09:30:26.270361",
        "path": [
            [
                41.9742,
                -87.9073
            ],
            [
                32.7334,
                -117.1915
            ]
        ],
        "disrupted": false,
        "extra_length": 0,
        "distance_to_arrival": 2753.533982542447,
        "location": {
            "lat": 41.925786468911234,
            "long": -88.07089438261133
        },
        "velocity": {
            "speed": 247.23085284971768,
            "heading": "tbd"
        }
    },
    {
        "flight_id": "668e41ee3f23ded5fecd6cd3",
        "ts": "2024-07-29T09:30:27.268390",
        "path": [
            [
                41.9742,
                -87.9073
            ],
            [
                32.7334,
                -117.1915
            ]
        ],
        "disrupted": false,
        "extra_length": 0,
        "distance_to_arrival": 2751.737913659155,
        "location": {
            "lat": 41.91973219227725,
            "long": -88.09134368043773
        },
        "velocity": {
            "speed": 247.05569250172505,
>>>>>>> 65c627c7
            "heading": "tbd"
        }
    },
    {
<<<<<<< HEAD
        "flight_id": "668e41ee3f23ded5fecd6cd7",
        "ts": "2024-07-29T14:45:41.009836",
        "path": [
            [
                32.7334,
                -117.1915
            ],
            [
                33.9416,
                -118.4085
            ],
            [
                33.4342,
                -112.0126
            ]
        ],
        "disrupted": true,
        "extra_length": 281.22890927139713,
        "distance_to_arrival": 553.7517735638486,
        "location": {
            "lat": 33.906933369318494,
            "long": -117.97031264914503
        },
        "velocity": {
            "speed": 242.17367588117222,
=======
        "flight_id": "668e41ee3f23ded5fecd6cd3",
        "ts": "2024-07-29T09:30:28.268656",
        "path": [
            [
                41.9742,
                -87.9073
            ],
            [
                32.7334,
                -117.1915
            ]
        ],
        "disrupted": false,
        "extra_length": 0,
        "distance_to_arrival": 2749.941633488297,
        "location": {
            "lat": 41.91367734118721,
            "long": -88.11179297826416
        },
        "velocity": {
            "speed": 240.91335123433046,
            "heading": "tbd"
        }
    },
    {
        "flight_id": "668e41ee3f23ded5fecd6cd3",
        "ts": "2024-07-29T09:30:29.269885",
        "path": [
            [
                41.9742,
                -87.9073
            ],
            [
                32.7334,
                -117.1915
            ]
        ],
        "disrupted": false,
        "extra_length": 0,
        "distance_to_arrival": 2748.145142068412,
        "location": {
            "lat": 41.90762191565423,
            "long": -88.13224227609058
        },
        "velocity": {
            "speed": 244.46910685424018,
>>>>>>> 65c627c7
            "heading": "tbd"
        }
    },
    {
<<<<<<< HEAD
        "flight_id": "668e41ee3f23ded5fecd6cd7",
        "ts": "2024-07-29T14:45:42.010558",
        "path": [
            [
                32.7334,
                -117.1915
            ],
            [
                33.9416,
                -118.4085
            ],
            [
                33.4342,
                -112.0126
            ]
        ],
        "disrupted": true,
        "extra_length": 281.22890927139713,
        "distance_to_arrival": 513.1374930365546,
        "location": {
            "lat": 33.87225263464524,
            "long": -117.53212529829005
        },
        "velocity": {
            "speed": 244.88130017926747,
=======
        "flight_id": "668e41ee3f23ded5fecd6cd3",
        "ts": "2024-07-29T09:30:30.268719",
        "path": [
            [
                41.9742,
                -87.9073
            ],
            [
                32.7334,
                -117.1915
            ]
        ],
        "disrupted": false,
        "extra_length": 0,
        "distance_to_arrival": 2746.3484394380334,
        "location": {
            "lat": 41.90156591569148,
            "long": -88.15269157391698
        },
        "velocity": {
            "speed": 248.27215189213882,
            "heading": "tbd"
        }
    },
    {
        "flight_id": "668e41ee3f23ded5fecd6cd3",
        "ts": "2024-07-29T09:30:31.270032",
        "path": [
            [
                41.9742,
                -87.9073
            ],
            [
                32.7334,
                -117.1915
            ]
        ],
        "disrupted": false,
        "extra_length": 0,
        "distance_to_arrival": 2744.5515256356925,
        "location": {
            "lat": 41.8955093413121,
            "long": -88.17314087174341
        },
        "velocity": {
            "speed": 244.70033125710552,
>>>>>>> 65c627c7
            "heading": "tbd"
        }
    },
    {
<<<<<<< HEAD
        "flight_id": "668e41ee3f23ded5fecd6cd7",
        "ts": "2024-07-29T14:45:43.009246",
        "path": [
            [
                32.7334,
                -117.1915
            ],
            [
                33.9416,
                -118.4085
            ],
            [
                33.4342,
                -112.0126
            ]
        ],
        "disrupted": true,
        "extra_length": 281.22890927139713,
        "distance_to_arrival": 472.5043674065631,
        "location": {
            "lat": 33.837557802953576,
            "long": -117.09393794743507
        },
        "velocity": {
            "speed": 242.0091172488614,
=======
        "flight_id": "668e41ee3f23ded5fecd6cd3",
        "ts": "2024-07-29T09:30:32.267528",
        "path": [
            [
                41.9742,
                -87.9073
            ],
            [
                32.7334,
                -117.1915
            ]
        ],
        "disrupted": false,
        "extra_length": 0,
        "distance_to_arrival": 2742.754400699919,
        "location": {
            "lat": 41.889452192529305,
            "long": -88.19359016956983
        },
        "velocity": {
            "speed": 247.0773004826581,
            "heading": "tbd"
        }
    },
    {
        "flight_id": "668e41ee3f23ded5fecd6cd3",
        "ts": "2024-07-29T09:30:33.266761",
        "path": [
            [
                41.9742,
                -87.9073
            ],
            [
                32.7334,
                -117.1915
            ]
        ],
        "disrupted": false,
        "extra_length": 0,
        "distance_to_arrival": 2740.9570646692446,
        "location": {
            "lat": 41.883394469356325,
            "long": -88.21403946739623
        },
        "velocity": {
            "speed": 243.95331854204267,
>>>>>>> 65c627c7
            "heading": "tbd"
        }
    },
    {
<<<<<<< HEAD
        "flight_id": "668e41ee3f23ded5fecd6cd7",
        "ts": "2024-07-29T14:45:44.007009",
        "path": [
            [
                32.7334,
                -117.1915
            ],
            [
                33.9416,
                -118.4085
            ],
            [
                33.4342,
                -112.0126
            ]
        ],
        "disrupted": true,
        "extra_length": 281.22890927139713,
        "distance_to_arrival": 431.8525934784388,
        "location": {
            "lat": 33.80284888124032,
            "long": -116.65575059658009
        },
        "velocity": {
            "speed": 240.6828928161785,
=======
        "flight_id": "668e41ee3f23ded5fecd6cd3",
        "ts": "2024-07-29T09:30:34.269282",
        "path": [
            [
                41.9742,
                -87.9073
            ],
            [
                32.7334,
                -117.1915
            ]
        ],
        "disrupted": false,
        "extra_length": 0,
        "distance_to_arrival": 2739.1595175821935,
        "location": {
            "lat": 41.8773361718064,
            "long": -88.23448876522266
        },
        "velocity": {
            "speed": 245.6483728656872,
            "heading": "tbd"
        }
    },
    {
        "flight_id": "668e41ee3f23ded5fecd6cd3",
        "ts": "2024-07-29T09:30:35.274353",
        "path": [
            [
                41.9742,
                -87.9073
            ],
            [
                32.7334,
                -117.1915
            ]
        ],
        "disrupted": false,
        "extra_length": 0,
        "distance_to_arrival": 2737.3617594772954,
        "location": {
            "lat": 41.87127729989281,
            "long": -88.25493806304908
        },
        "velocity": {
            "speed": 243.86617573371618,
>>>>>>> 65c627c7
            "heading": "tbd"
        }
    },
    {
<<<<<<< HEAD
        "flight_id": "668e41ee3f23ded5fecd6cd7",
        "ts": "2024-07-29T14:45:45.008637",
        "path": [
            [
                32.7334,
                -117.1915
            ],
            [
                33.9416,
                -118.4085
            ],
            [
                33.4342,
                -112.0126
            ]
        ],
        "disrupted": true,
        "extra_length": 281.22890927139713,
        "distance_to_arrival": 391.1823674074545,
        "location": {
            "lat": 33.768125876525836,
            "long": -116.2175632457251
        },
        "velocity": {
            "speed": 245.8956782530246,
=======
        "flight_id": "668e41ee3f23ded5fecd6cd3",
        "ts": "2024-07-29T09:30:36.269147",
        "path": [
            [
                41.9742,
                -87.9073
            ],
            [
                32.7334,
                -117.1915
            ]
        ],
        "disrupted": false,
        "extra_length": 0,
        "distance_to_arrival": 2735.5637903930715,
        "location": {
            "lat": 41.86521785362886,
            "long": -88.27538736087548
        },
        "velocity": {
            "speed": 241.13478849561739,
            "heading": "tbd"
        }
    },
    {
        "flight_id": "668e41ee3f23ded5fecd6cd3",
        "ts": "2024-07-29T09:30:37.267107",
        "path": [
            [
                41.9742,
                -87.9073
            ],
            [
                32.7334,
                -117.1915
            ]
        ],
        "disrupted": false,
        "extra_length": 0,
        "distance_to_arrival": 2733.765610368043,
        "location": {
            "lat": 41.85915783302791,
            "long": -88.29583665870192
        },
        "velocity": {
            "speed": 242.78762884969905,
>>>>>>> 65c627c7
            "heading": "tbd"
        }
    },
    {
<<<<<<< HEAD
        "flight_id": "668e41ee3f23ded5fecd6cd7",
        "ts": "2024-07-29T14:45:46.009636",
        "path": [
            [
                32.7334,
                -117.1915
            ],
            [
                33.9416,
                -118.4085
            ],
            [
                33.4342,
                -112.0126
            ]
        ],
        "disrupted": true,
        "extra_length": 281.22890927139713,
        "distance_to_arrival": 350.49388471304457,
        "location": {
            "lat": 33.733388795854,
            "long": -115.77937589487013
        },
        "velocity": {
            "speed": 246.19272625620783,
=======
        "flight_id": "668e41ee3f23ded5fecd6cd3",
        "ts": "2024-07-29T09:30:38.270722",
        "path": [
            [
                41.9742,
                -87.9073
            ],
            [
                32.7334,
                -117.1915
            ]
        ],
        "disrupted": false,
        "extra_length": 0,
        "distance_to_arrival": 2731.9672194407344,
        "location": {
            "lat": 41.85309723810329,
            "long": -88.31628595652833
        },
        "velocity": {
            "speed": 249.8214051517692,
            "heading": "tbd"
        }
    },
    {
        "flight_id": "668e41ee3f23ded5fecd6cd3",
        "ts": "2024-07-29T09:30:39.266286",
        "path": [
            [
                41.9742,
                -87.9073
            ],
            [
                32.7334,
                -117.1915
            ]
        ],
        "disrupted": false,
        "extra_length": 0,
        "distance_to_arrival": 2730.1686176496632,
        "location": {
            "lat": 41.84703606886839,
            "long": -88.33673525435474
        },
        "velocity": {
            "speed": 246.95547760089144,
>>>>>>> 65c627c7
            "heading": "tbd"
        }
    },
    {
<<<<<<< HEAD
        "flight_id": "668e41ee3f23ded5fecd6cd7",
        "ts": "2024-07-29T14:45:47.010673",
        "path": [
            [
                32.7334,
                -117.1915
            ],
            [
                33.9416,
                -118.4085
            ],
            [
                33.4342,
                -112.0126
            ]
        ],
        "disrupted": true,
        "extra_length": 281.22890927139713,
        "distance_to_arrival": 309.7873402922268,
        "location": {
            "lat": 33.698637646292234,
            "long": -115.34118854401514
        },
        "velocity": {
            "speed": 249.8952532577955,
=======
        "flight_id": "668e41ee3f23ded5fecd6cd3",
        "ts": "2024-07-29T09:30:40.274718",
        "path": [
            [
                41.9742,
                -87.9073
            ],
            [
                32.7334,
                -117.1915
            ]
        ],
        "disrupted": false,
        "extra_length": 0,
        "distance_to_arrival": 2728.3698050333464,
        "location": {
            "lat": 41.840974325336646,
            "long": -88.35718455218115
        },
        "velocity": {
            "speed": 245.54914731419314,
            "heading": "tbd"
        }
    },
    {
        "flight_id": "668e41ee3f23ded5fecd6cd3",
        "ts": "2024-07-29T09:30:41.271747",
        "path": [
            [
                41.9742,
                -87.9073
            ],
            [
                32.7334,
                -117.1915
            ]
        ],
        "disrupted": false,
        "extra_length": 0,
        "distance_to_arrival": 2726.5707816303006,
        "location": {
            "lat": 41.83491200752148,
            "long": -88.37763385000758
        },
        "velocity": {
            "speed": 248.79800102302175,
>>>>>>> 65c627c7
            "heading": "tbd"
        }
    },
    {
<<<<<<< HEAD
        "flight_id": "668e41ee3f23ded5fecd6cd7",
        "ts": "2024-07-29T14:45:48.009917",
=======
        "flight_id": "668e41ee3f23ded5fecd6cd3",
        "ts": "2024-07-29T09:30:42.271065",
>>>>>>> 65c627c7
        "path": [
            [
                32.7334,
                -117.1915
            ],
            [
<<<<<<< HEAD
                33.9416,
                -118.4085
            ],
            [
                33.4342,
                -112.0126
            ]
        ],
        "disrupted": true,
        "extra_length": 281.22890927139713,
        "distance_to_arrival": 269.0629284329912,
        "location": {
            "lat": 33.66387243493154,
            "long": -114.90300119316016
        },
        "velocity": {
            "speed": 246.7270022761612,
=======
                32.7334,
                -117.1915
            ]
        ],
        "disrupted": false,
        "extra_length": 0,
        "distance_to_arrival": 2724.7715474790402,
        "location": {
            "lat": 41.828849115436356,
            "long": -88.39808314783399
        },
        "velocity": {
            "speed": 247.58587083146497,
>>>>>>> 65c627c7
            "heading": "tbd"
        }
    },
    {
<<<<<<< HEAD
        "flight_id": "668e41ee3f23ded5fecd6cd7",
        "ts": "2024-07-29T14:45:49.008616",
=======
        "flight_id": "668e41ee3f23ded5fecd6cd3",
        "ts": "2024-07-29T09:30:43.271388",
>>>>>>> 65c627c7
        "path": [
            [
                32.7334,
                -117.1915
            ],
            [
<<<<<<< HEAD
                33.9416,
                -118.4085
            ],
            [
                33.4342,
                -112.0126
            ]
        ],
        "disrupted": true,
        "extra_length": 281.22890927139713,
        "distance_to_arrival": 228.32084282766073,
        "location": {
            "lat": 33.6290931688865,
            "long": -114.46481384230518
        },
        "velocity": {
            "speed": 244.99825300085237,
=======
                32.7334,
                -117.1915
            ]
        ],
        "disrupted": false,
        "extra_length": 0,
        "distance_to_arrival": 2722.9721026180773,
        "location": {
            "lat": 41.82278564909478,
            "long": -88.4185324456604
        },
        "velocity": {
            "speed": 248.08889697151812,
>>>>>>> 65c627c7
            "heading": "tbd"
        }
    },
    {
<<<<<<< HEAD
        "flight_id": "668e41ee3f23ded5fecd6cd7",
        "ts": "2024-07-29T14:45:50.007813",
=======
        "flight_id": "668e41ee3f23ded5fecd6cd3",
        "ts": "2024-07-29T09:30:44.268679",
>>>>>>> 65c627c7
        "path": [
            [
                32.7334,
                -117.1915
            ],
            [
<<<<<<< HEAD
                33.9416,
                -118.4085
            ],
            [
                33.4342,
                -112.0126
            ]
        ],
        "disrupted": true,
        "extra_length": 281.22890927139713,
        "distance_to_arrival": 187.56127658622103,
        "location": {
            "lat": 33.59429985529523,
            "long": -114.0266264914502
        },
        "velocity": {
            "speed": 242.2183545957496,
=======
                32.7334,
                -117.1915
            ]
        ],
        "disrupted": false,
        "extra_length": 0,
        "distance_to_arrival": 2721.172447085922,
        "location": {
            "lat": 41.81672160851028,
            "long": -88.43898174348683
        },
        "velocity": {
            "speed": 241.5436486198382,
>>>>>>> 65c627c7
            "heading": "tbd"
        }
    },
    {
<<<<<<< HEAD
        "flight_id": "668e41ee3f23ded5fecd6cd7",
        "ts": "2024-07-29T14:45:51.010293",
=======
        "flight_id": "668e41ee3f23ded5fecd6cd3",
        "ts": "2024-07-29T09:30:45.271104",
>>>>>>> 65c627c7
        "path": [
            [
                32.7334,
                -117.1915
            ],
            [
<<<<<<< HEAD
                33.9416,
                -118.4085
            ],
            [
                33.4342,
                -112.0126
            ]
        ],
        "disrupted": true,
        "extra_length": 281.22890927139713,
        "distance_to_arrival": 146.78442224962583,
        "location": {
            "lat": 33.559492501319504,
            "long": -113.58843914059521
        },
        "velocity": {
            "speed": 100,
=======
                32.7334,
                -117.1915
            ]
        ],
        "disrupted": false,
        "extra_length": 0,
        "distance_to_arrival": 2719.3725809210882,
        "location": {
            "lat": 41.81065699369639,
            "long": -88.45943104131325
        },
        "velocity": {
            "speed": 243.79376364822144,
>>>>>>> 65c627c7
            "heading": "tbd"
        }
    },
    {
<<<<<<< HEAD
        "flight_id": "668e41ee3f23ded5fecd6cd7",
        "ts": "2024-07-29T14:45:52.006470",
=======
        "flight_id": "668e41ee3f23ded5fecd6cd3",
        "ts": "2024-07-29T09:30:46.269873",
>>>>>>> 65c627c7
        "path": [
            [
                32.7334,
                -117.1915
            ],
            [
<<<<<<< HEAD
                33.9416,
                -118.4085
            ],
            [
                33.4342,
                -112.0126
            ]
        ],
        "disrupted": true,
        "extra_length": 281.22890927139713,
        "distance_to_arrival": 105.99047180307568,
        "location": {
            "lat": 33.524671114144695,
            "long": -113.15025178974025
        },
        "velocity": {
            "speed": 100,
=======
                32.7334,
                -117.1915
            ]
        ],
        "disrupted": false,
        "extra_length": 0,
        "distance_to_arrival": 2717.57250416208,
        "location": {
            "lat": 41.8045918046667,
            "long": -88.47988033913965
        },
        "velocity": {
            "speed": 246.6679530152554,
>>>>>>> 65c627c7
            "heading": "tbd"
        }
    },
    {
<<<<<<< HEAD
        "flight_id": "668e41ee3f23ded5fecd6cd7",
        "ts": "2024-07-29T14:45:53.011218",
=======
        "flight_id": "668e41ee3f23ded5fecd6cd3",
        "ts": "2024-07-29T09:30:47.270188",
>>>>>>> 65c627c7
        "path": [
            [
                32.7334,
                -117.1915
            ],
            [
<<<<<<< HEAD
                33.9416,
                -118.4085
            ],
            [
                33.4342,
                -112.0126
            ]
        ],
        "disrupted": true,
        "extra_length": 281.22890927139713,
        "distance_to_arrival": 65.17961668926685,
        "location": {
            "lat": 33.489835700979775,
            "long": -112.71206443888526
        },
        "velocity": {
            "speed": 100,
=======
                32.7334,
                -117.1915
            ]
        ],
        "disrupted": false,
        "extra_length": 0,
        "distance_to_arrival": 2715.7722168474015,
        "location": {
            "lat": 41.798526041434805,
            "long": -88.50032963696609
        },
        "velocity": {
            "speed": 243.62505741448106,
>>>>>>> 65c627c7
            "heading": "tbd"
        }
    },
    {
<<<<<<< HEAD
        "flight_id": "668e41ee3f23ded5fecd6cd7",
        "ts": "2024-07-29T14:45:54.008414",
=======
        "flight_id": "668e41ee3f23ded5fecd6cd3",
        "ts": "2024-07-29T09:30:48.268479",
>>>>>>> 65c627c7
        "path": [
            [
                32.7334,
                -117.1915
            ],
            [
<<<<<<< HEAD
                33.9416,
                -118.4085
            ],
            [
                33.4342,
                -112.0126
            ]
        ],
        "disrupted": true,
        "extra_length": 281.22890927139713,
        "distance_to_arrival": 24.35204782163066,
        "location": {
            "lat": 33.45498626905738,
            "long": -112.27387708803029
        },
        "velocity": {
            "speed": 100,
=======
                32.7334,
                -117.1915
            ]
        ],
        "disrupted": false,
        "extra_length": 0,
        "distance_to_arrival": 2713.9717190155634,
        "location": {
            "lat": 41.79245970401434,
            "long": -88.5207789347925
        },
        "velocity": {
            "speed": 247.9404981865924,
>>>>>>> 65c627c7
            "heading": "tbd"
        }
    },
    {
<<<<<<< HEAD
        "flight_id": "668e41ee3f23ded5fecd6cd7",
        "ts": "2024-07-29T14:45:55.004243",
=======
        "flight_id": "668e41ee3f23ded5fecd6cd3",
        "ts": "2024-07-29T09:30:49.270213",
>>>>>>> 65c627c7
        "path": [
            [
                32.7334,
                -117.1915
            ],
            [
<<<<<<< HEAD
                33.9416,
                -118.4085
            ],
            [
                33.4342,
                -112.0126
            ]
        ],
        "disrupted": true,
        "extra_length": 281.22890927139713,
        "distance_to_arrival": 0.0,
        "location": {
            "lat": 33.4342,
            "long": -112.0126
        },
        "velocity": {
            "speed": 100,
=======
                32.7334,
                -117.1915
            ]
        ],
        "disrupted": false,
        "extra_length": 0,
        "distance_to_arrival": 2712.171010705065,
        "location": {
            "lat": 41.78639279241897,
            "long": -88.5412282326189
        },
        "velocity": {
            "speed": 245.9062889682904,
>>>>>>> 65c627c7
            "heading": "tbd"
        }
    },
    {
<<<<<<< HEAD
        "flight_id": "668e41ee3f23ded5fecd6cd5",
        "ts": "2024-07-29T14:46:05.247926",
=======
        "flight_id": "668e41ee3f23ded5fecd6cd3",
        "ts": "2024-07-29T09:30:50.271276",
>>>>>>> 65c627c7
        "path": [
            [
                47.4502,
                -122.3088
            ],
            [
<<<<<<< HEAD
                36.08,
                -115.1537
=======
                32.7334,
                -117.1915
            ]
        ],
        "disrupted": false,
        "extra_length": 0,
        "distance_to_arrival": 2710.3700919544044,
        "location": {
            "lat": 41.78032530666236,
            "long": -88.56167753044534
        },
        "velocity": {
            "speed": 249.4849904727641,
            "heading": "tbd"
        }
    },
    {
        "flight_id": "668e41ee3f23ded5fecd6cd3",
        "ts": "2024-07-29T09:30:51.269823",
        "path": [
            [
                41.9742,
                -87.9073
>>>>>>> 65c627c7
            ],
            [
                39.8561,
                -104.6737
            ]
        ],
<<<<<<< HEAD
        "disrupted": true,
        "extra_length": 758.963863290604,
        "distance_to_arrival": 2371.2435900542314,
        "location": {
            "lat": 47.179846786934974,
            "long": -122.12242755964579
        },
        "velocity": {
            "speed": 242.15536994888268,
=======
        "disrupted": false,
        "extra_length": 0,
        "distance_to_arrival": 2708.5689628020878,
        "location": {
            "lat": 41.77425724675824,
            "long": -88.58212682827175
        },
        "velocity": {
            "speed": 246.40973337305093,
>>>>>>> 65c627c7
            "heading": "tbd"
        }
    },
    {
<<<<<<< HEAD
        "flight_id": "668e41ee3f23ded5fecd6cd5",
        "ts": "2024-07-29T14:46:06.240467",
=======
        "flight_id": "668e41ee3f23ded5fecd6cd3",
        "ts": "2024-07-29T09:30:52.291723",
>>>>>>> 65c627c7
        "path": [
            [
                47.4502,
                -122.3088
            ],
            [
<<<<<<< HEAD
                36.08,
                -115.1537
=======
                32.7334,
                -117.1915
            ]
        ],
        "disrupted": false,
        "extra_length": 0,
        "distance_to_arrival": 2706.76762328661,
        "location": {
            "lat": 41.76818861272034,
            "long": -88.60257612609816
        },
        "velocity": {
            "speed": 244.439721185828,
            "heading": "tbd"
        }
    },
    {
        "flight_id": "668e41ee3f23ded5fecd6cd3",
        "ts": "2024-07-29T09:30:53.271637",
        "path": [
            [
                41.9742,
                -87.9073
>>>>>>> 65c627c7
            ],
            [
                39.8561,
                -104.6737
            ]
        ],
<<<<<<< HEAD
        "disrupted": true,
        "extra_length": 758.963863290604,
        "distance_to_arrival": 2337.9208882520493,
        "location": {
            "lat": 46.90810989747502,
            "long": -121.93605511929157
        },
        "velocity": {
            "speed": 241.0119990917175,
=======
        "disrupted": false,
        "extra_length": 0,
        "distance_to_arrival": 2704.9660734464655,
        "location": {
            "lat": 41.76211940456242,
            "long": -88.62302542392457
        },
        "velocity": {
            "speed": 244.88611585051692,
>>>>>>> 65c627c7
            "heading": "tbd"
        }
    },
    {
<<<<<<< HEAD
        "flight_id": "668e41ee3f23ded5fecd6cd5",
        "ts": "2024-07-29T14:46:07.241286",
=======
        "flight_id": "668e41ee3f23ded5fecd6cd3",
        "ts": "2024-07-29T09:30:54.265223",
>>>>>>> 65c627c7
        "path": [
            [
                47.4502,
                -122.3088
            ],
            [
<<<<<<< HEAD
                36.08,
                -115.1537
=======
                32.7334,
                -117.1915
            ]
        ],
        "disrupted": false,
        "extra_length": 0,
        "distance_to_arrival": 2703.164313320151,
        "location": {
            "lat": 41.75604962229828,
            "long": -88.643474721751
        },
        "velocity": {
            "speed": 246.08774551143324,
            "heading": "tbd"
        }
    },
    {
        "flight_id": "668e41ee3f23ded5fecd6cd3",
        "ts": "2024-07-29T09:30:55.271627",
        "path": [
            [
                41.9742,
                -87.9073
>>>>>>> 65c627c7
            ],
            [
                39.8561,
                -104.6737
            ]
        ],
<<<<<<< HEAD
        "disrupted": true,
        "extra_length": 758.963863290604,
        "distance_to_arrival": 2304.4265161573235,
        "location": {
            "lat": 46.63498839343397,
            "long": -121.7496826789373
        },
        "velocity": {
            "speed": 249.89923385046717,
=======
        "disrupted": false,
        "extra_length": 0,
        "distance_to_arrival": 2701.3623429461604,
        "location": {
            "lat": 41.74997926594173,
            "long": -88.66392401957741
        },
        "velocity": {
            "speed": 244.3396960817466,
>>>>>>> 65c627c7
            "heading": "tbd"
        }
    },
    {
<<<<<<< HEAD
        "flight_id": "668e41ee3f23ded5fecd6cd5",
        "ts": "2024-07-29T14:46:08.240164",
=======
        "flight_id": "668e41ee3f23ded5fecd6cd3",
        "ts": "2024-07-29T09:30:56.267590",
>>>>>>> 65c627c7
        "path": [
            [
                47.4502,
                -122.3088
            ],
            [
<<<<<<< HEAD
                36.08,
                -115.1537
=======
                32.7334,
                -117.1915
            ]
        ],
        "disrupted": false,
        "extra_length": 0,
        "distance_to_arrival": 2699.560162362983,
        "location": {
            "lat": 41.74390833550664,
            "long": -88.68437331740382
        },
        "velocity": {
            "speed": 240.75686769427676,
            "heading": "tbd"
        }
    },
    {
        "flight_id": "668e41ee3f23ded5fecd6cd3",
        "ts": "2024-07-29T09:30:57.271336",
        "path": [
            [
                41.9742,
                -87.9073
>>>>>>> 65c627c7
            ],
            [
                39.8561,
                -104.6737
            ]
        ],
<<<<<<< HEAD
        "disrupted": true,
        "extra_length": 758.963863290604,
        "distance_to_arrival": 2270.760427583226,
        "location": {
            "lat": 46.36048145737633,
            "long": -121.56331023858309
        },
        "velocity": {
            "speed": 243.59710296181615,
=======
        "disrupted": false,
        "extra_length": 0,
        "distance_to_arrival": 2697.757771609109,
        "location": {
            "lat": 41.73783683100687,
            "long": -88.70482261523026
        },
        "velocity": {
            "speed": 248.38670859049716,
>>>>>>> 65c627c7
            "heading": "tbd"
        }
    },
    {
<<<<<<< HEAD
        "flight_id": "668e41ee3f23ded5fecd6cd5",
        "ts": "2024-07-29T14:46:09.236935",
=======
        "flight_id": "668e41ee3f23ded5fecd6cd3",
        "ts": "2024-07-29T09:30:58.271568",
>>>>>>> 65c627c7
        "path": [
            [
                47.4502,
                -122.3088
            ],
            [
<<<<<<< HEAD
                36.08,
                -115.1537
=======
                32.7334,
                -117.1915
            ]
        ],
        "disrupted": false,
        "extra_length": 0,
        "distance_to_arrival": 2695.95517072303,
        "location": {
            "lat": 41.731764752456314,
            "long": -88.72527191305667
        },
        "velocity": {
            "speed": 247.74909100173883,
            "heading": "tbd"
        }
    },
    {
        "flight_id": "668e41ee3f23ded5fecd6cd3",
        "ts": "2024-07-29T09:30:59.270327",
        "path": [
            [
                41.9742,
                -87.9073
>>>>>>> 65c627c7
            ],
            [
                39.8561,
                -104.6737
            ]
        ],
<<<<<<< HEAD
        "disrupted": true,
        "extra_length": 758.963863290604,
        "distance_to_arrival": 2236.9225912440784,
        "location": {
            "lat": 46.08458839460421,
            "long": -121.37693779822882
        },
        "velocity": {
            "speed": 242.7561878387326,
=======
        "disrupted": false,
        "extra_length": 0,
        "distance_to_arrival": 2694.1523597432288,
        "location": {
            "lat": 41.72569209986891,
            "long": -88.74572121088308
        },
        "velocity": {
            "speed": 246.49843374195808,
>>>>>>> 65c627c7
            "heading": "tbd"
        }
    },
    {
<<<<<<< HEAD
        "flight_id": "668e41ee3f23ded5fecd6cd5",
        "ts": "2024-07-29T14:46:10.240506",
=======
        "flight_id": "668e41ee3f23ded5fecd6cd3",
        "ts": "2024-07-29T09:31:00.271422",
>>>>>>> 65c627c7
        "path": [
            [
                47.4502,
                -122.3088
            ],
            [
<<<<<<< HEAD
                36.08,
                -115.1537
=======
                32.7334,
                -117.1915
            ]
        ],
        "disrupted": false,
        "extra_length": 0,
        "distance_to_arrival": 2692.349338708189,
        "location": {
            "lat": 41.719618873258604,
            "long": -88.76617050870951
        },
        "velocity": {
            "speed": 245.53419368002724,
            "heading": "tbd"
        }
    },
    {
        "flight_id": "668e41ee3f23ded5fecd6cd3",
        "ts": "2024-07-29T09:31:01.270461",
        "path": [
            [
                41.9742,
                -87.9073
>>>>>>> 65c627c7
            ],
            [
                39.8561,
                -104.6737
            ]
        ],
<<<<<<< HEAD
        "disrupted": true,
        "extra_length": 758.963863290604,
        "distance_to_arrival": 2202.912990980544,
        "location": {
            "lat": 45.80730863514626,
            "long": -121.1905653578746
        },
        "velocity": {
            "speed": 249.16878396100986,
=======
        "disrupted": false,
        "extra_length": 0,
        "distance_to_arrival": 2690.5461076563984,
        "location": {
            "lat": 41.71354507263939,
            "long": -88.78661980653592
        },
        "velocity": {
            "speed": 241.78939358390502,
>>>>>>> 65c627c7
            "heading": "tbd"
        }
    },
    {
<<<<<<< HEAD
        "flight_id": "668e41ee3f23ded5fecd6cd5",
        "ts": "2024-07-29T14:46:11.235820",
=======
        "flight_id": "668e41ee3f23ded5fecd6cd3",
        "ts": "2024-07-29T09:31:02.270592",
>>>>>>> 65c627c7
        "path": [
            [
                47.4502,
                -122.3088
            ],
            [
<<<<<<< HEAD
                36.08,
                -115.1537
=======
                32.7334,
                -117.1915
            ]
        ],
        "disrupted": false,
        "extra_length": 0,
        "distance_to_arrival": 2688.7426666263364,
        "location": {
            "lat": 41.70747069802527,
            "long": -88.80706910436233
        },
        "velocity": {
            "speed": 249.65199866986765,
            "heading": "tbd"
        }
    },
    {
        "flight_id": "668e41ee3f23ded5fecd6cd3",
        "ts": "2024-07-29T09:31:03.269797",
        "path": [
            [
                41.9742,
                -87.9073
>>>>>>> 65c627c7
            ],
            [
                39.8561,
                -104.6737
            ]
        ],
<<<<<<< HEAD
        "disrupted": true,
        "extra_length": 758.963863290604,
        "distance_to_arrival": 2168.731625984846,
        "location": {
            "lat": 45.52864173574775,
            "long": -121.00419291752036
        },
        "velocity": {
            "speed": 246.3253525891721,
=======
        "disrupted": false,
        "extra_length": 0,
        "distance_to_arrival": 2686.9390156564814,
        "location": {
            "lat": 41.70139574943028,
            "long": -88.82751840218874
        },
        "velocity": {
            "speed": 247.11177866878677,
            "heading": "tbd"
        }
    },
    {
        "flight_id": "668e41ee3f23ded5fecd6cd3",
        "ts": "2024-07-29T09:31:04.267279",
        "path": [
            [
                41.9742,
                -87.9073
            ],
            [
                32.7334,
                -117.1915
            ]
        ],
        "disrupted": false,
        "extra_length": 0,
        "distance_to_arrival": 2685.135154785314,
        "location": {
            "lat": 41.69532022686849,
            "long": -88.84796770001516
        },
        "velocity": {
            "speed": 249.98299100326116,
            "heading": "tbd"
        }
    },
    {
        "flight_id": "668e41ee3f23ded5fecd6cd3",
        "ts": "2024-07-29T09:31:05.271566",
        "path": [
            [
                41.9742,
                -87.9073
            ],
            [
                32.7334,
                -117.1915
            ]
        ],
        "disrupted": false,
        "extra_length": 0,
        "distance_to_arrival": 2683.3310840513086,
        "location": {
            "lat": 41.68924413035398,
            "long": -88.86841699784158
        },
        "velocity": {
            "speed": 243.68173495267555,
            "heading": "tbd"
        }
    },
    {
        "flight_id": "668e41ee3f23ded5fecd6cd3",
        "ts": "2024-07-29T09:31:06.267638",
        "path": [
            [
                41.9742,
                -87.9073
            ],
            [
                32.7334,
                -117.1915
            ]
        ],
        "disrupted": false,
        "extra_length": 0,
        "distance_to_arrival": 2681.5268034929422,
        "location": {
            "lat": 41.68316745990088,
            "long": -88.888866295668
        },
        "velocity": {
            "speed": 245.9923385364988,
            "heading": "tbd"
        }
    },
    {
        "flight_id": "668e41ee3f23ded5fecd6cd3",
        "ts": "2024-07-29T09:31:07.273002",
        "path": [
            [
                41.9742,
                -87.9073
            ],
            [
                32.7334,
                -117.1915
            ]
        ],
        "disrupted": false,
        "extra_length": 0,
        "distance_to_arrival": 2679.722313148688,
        "location": {
            "lat": 41.677090215523336,
            "long": -88.90931559349441
        },
        "velocity": {
            "speed": 242.14836582361812,
            "heading": "tbd"
        }
    },
    {
        "flight_id": "668e41ee3f23ded5fecd6cd3",
        "ts": "2024-07-29T09:31:08.267942",
        "path": [
            [
                41.9742,
                -87.9073
            ],
            [
                32.7334,
                -117.1915
            ]
        ],
        "disrupted": false,
        "extra_length": 0,
        "distance_to_arrival": 2677.9176130570168,
        "location": {
            "lat": 41.67101239723551,
            "long": -88.92976489132083
        },
        "velocity": {
            "speed": 247.48714495582067,
            "heading": "tbd"
        }
    },
    {
        "flight_id": "668e41ee3f23ded5fecd6cd3",
        "ts": "2024-07-29T09:31:09.266931",
        "path": [
            [
                41.9742,
                -87.9073
            ],
            [
                32.7334,
                -117.1915
            ]
        ],
        "disrupted": false,
        "extra_length": 0,
        "distance_to_arrival": 2676.1127032563986,
        "location": {
            "lat": 41.6649340050516,
            "long": -88.95021418914725
        },
        "velocity": {
            "speed": 246.86725078163033,
            "heading": "tbd"
        }
    },
    {
        "flight_id": "668e41ee3f23ded5fecd6cd3",
        "ts": "2024-07-29T09:31:10.272139",
        "path": [
            [
                41.9742,
                -87.9073
            ],
            [
                32.7334,
                -117.1915
            ]
        ],
        "disrupted": false,
        "extra_length": 0,
        "distance_to_arrival": 2674.307583785303,
        "location": {
            "lat": 41.65885503898584,
            "long": -88.97066348697366
        },
        "velocity": {
            "speed": 241.3373991817377,
            "heading": "tbd"
        }
    },
    {
        "flight_id": "668e41ee3f23ded5fecd6cd3",
        "ts": "2024-07-29T09:31:11.271228",
        "path": [
            [
                41.9742,
                -87.9073
            ],
            [
                32.7334,
                -117.1915
            ]
        ],
        "disrupted": false,
        "extra_length": 0,
        "distance_to_arrival": 2672.5022546821947,
        "location": {
            "lat": 41.652775499052474,
            "long": -88.99111278480008
        },
        "velocity": {
            "speed": 243.5353976160501,
            "heading": "tbd"
        }
    },
    {
        "flight_id": "668e41ee3f23ded5fecd6cd3",
        "ts": "2024-07-29T09:31:12.271068",
        "path": [
            [
                41.9742,
                -87.9073
            ],
            [
                32.7334,
                -117.1915
            ]
        ],
        "disrupted": false,
        "extra_length": 0,
        "distance_to_arrival": 2670.69671598554,
        "location": {
            "lat": 41.646695385265794,
            "long": -89.0115620826265
        },
        "velocity": {
            "speed": 242.29782085870062,
            "heading": "tbd"
        }
    },
    {
        "flight_id": "668e41ee3f23ded5fecd6cd3",
        "ts": "2024-07-29T09:31:13.266835",
        "path": [
            [
                41.9742,
                -87.9073
            ],
            [
                32.7334,
                -117.1915
            ]
        ],
        "disrupted": false,
        "extra_length": 0,
        "distance_to_arrival": 2668.890967733803,
        "location": {
            "lat": 41.64061469764011,
            "long": -89.03201138045291
        },
        "velocity": {
            "speed": 245.80535933384877,
            "heading": "tbd"
        }
    },
    {
        "flight_id": "668e41ee3f23ded5fecd6cd3",
        "ts": "2024-07-29T09:31:14.268260",
        "path": [
            [
                41.9742,
                -87.9073
            ],
            [
                32.7334,
                -117.1915
            ]
        ],
        "disrupted": false,
        "extra_length": 0,
        "distance_to_arrival": 2667.085009965446,
        "location": {
            "lat": 41.634533436189756,
            "long": -89.05246067827933
        },
        "velocity": {
            "speed": 249.16814418212462,
            "heading": "tbd"
        }
    },
    {
        "flight_id": "668e41ee3f23ded5fecd6cd3",
        "ts": "2024-07-29T09:31:15.270892",
        "path": [
            [
                41.9742,
                -87.9073
            ],
            [
                32.7334,
                -117.1915
            ]
        ],
        "disrupted": false,
        "extra_length": 0,
        "distance_to_arrival": 2665.278842718926,
        "location": {
            "lat": 41.62845160092908,
            "long": -89.07290997610575
        },
        "velocity": {
            "speed": 244.4637938304282,
            "heading": "tbd"
        }
    },
    {
        "flight_id": "668e41ee3f23ded5fecd6cd3",
        "ts": "2024-07-29T09:31:16.267077",
        "path": [
            [
                41.9742,
                -87.9073
            ],
            [
                32.7334,
                -117.1915
            ]
        ],
        "disrupted": false,
        "extra_length": 0,
        "distance_to_arrival": 2663.472466032705,
        "location": {
            "lat": 41.62236919187251,
            "long": -89.09335927393217
        },
        "velocity": {
            "speed": 242.0683515619847,
            "heading": "tbd"
        }
    },
    {
        "flight_id": "668e41ee3f23ded5fecd6cd3",
        "ts": "2024-07-29T09:31:17.271457",
        "path": [
            [
                41.9742,
                -87.9073
            ],
            [
                32.7334,
                -117.1915
            ]
        ],
        "disrupted": false,
        "extra_length": 0,
        "distance_to_arrival": 2661.665879945239,
        "location": {
            "lat": 41.61628620903442,
            "long": -89.11380857175858
        },
        "velocity": {
            "speed": 240.19507305718483,
            "heading": "tbd"
        }
    },
    {
        "flight_id": "668e41ee3f23ded5fecd6cd3",
        "ts": "2024-07-29T09:31:18.268701",
        "path": [
            [
                41.9742,
                -87.9073
            ],
            [
                32.7334,
                -117.1915
            ]
        ],
        "disrupted": false,
        "extra_length": 0,
        "distance_to_arrival": 2659.8590844949817,
        "location": {
            "lat": 41.61020265242927,
            "long": -89.134257869585
        },
        "velocity": {
            "speed": 248.51468687346957,
            "heading": "tbd"
        }
    },
    {
        "flight_id": "668e41ee3f23ded5fecd6cd3",
        "ts": "2024-07-29T09:31:19.265577",
        "path": [
            [
                41.9742,
                -87.9073
            ],
            [
                32.7334,
                -117.1915
            ]
        ],
        "disrupted": false,
        "extra_length": 0,
        "distance_to_arrival": 2658.0520797203867,
        "location": {
            "lat": 41.60411852207154,
            "long": -89.15470716741142
        },
        "velocity": {
            "speed": 249.592986236012,
            "heading": "tbd"
        }
    },
    {
        "flight_id": "668e41ee3f23ded5fecd6cd3",
        "ts": "2024-07-29T09:31:20.272607",
        "path": [
            [
                41.9742,
                -87.9073
            ],
            [
                32.7334,
                -117.1915
            ]
        ],
        "disrupted": false,
        "extra_length": 0,
        "distance_to_arrival": 2656.244865659909,
        "location": {
            "lat": 41.59803381797571,
            "long": -89.17515646523783
        },
        "velocity": {
            "speed": 243.0056416541202,
            "heading": "tbd"
        }
    },
    {
        "flight_id": "668e41ee3f23ded5fecd6cd3",
        "ts": "2024-07-29T09:31:21.271059",
        "path": [
            [
                41.9742,
                -87.9073
            ],
            [
                32.7334,
                -117.1915
            ]
        ],
        "disrupted": false,
        "extra_length": 0,
        "distance_to_arrival": 2654.4374423519953,
        "location": {
            "lat": 41.591948540156324,
            "long": -89.19560576306425
        },
        "velocity": {
            "speed": 240.401533133347,
            "heading": "tbd"
        }
    },
    {
        "flight_id": "668e41ee3f23ded5fecd6cd3",
        "ts": "2024-07-29T09:31:22.271226",
        "path": [
            [
                41.9742,
                -87.9073
            ],
            [
                32.7334,
                -117.1915
            ]
        ],
        "disrupted": false,
        "extra_length": 0,
        "distance_to_arrival": 2652.629809835096,
        "location": {
            "lat": 41.58586268862793,
            "long": -89.21605506089065
        },
        "velocity": {
            "speed": 242.85564430867987,
            "heading": "tbd"
        }
    },
    {
        "flight_id": "668e41ee3f23ded5fecd6cd3",
        "ts": "2024-07-29T09:31:23.269338",
        "path": [
            [
                41.9742,
                -87.9073
            ],
            [
                32.7334,
                -117.1915
            ]
        ],
        "disrupted": false,
        "extra_length": 0,
        "distance_to_arrival": 2650.821968147657,
        "location": {
            "lat": 41.57977626340511,
            "long": -89.23650435871708
        },
        "velocity": {
            "speed": 241.47242713075877,
            "heading": "tbd"
        }
    },
    {
        "flight_id": "668e41ee3f23ded5fecd6cd3",
        "ts": "2024-07-29T09:31:24.264621",
        "path": [
            [
                41.9742,
                -87.9073
            ],
            [
                32.7334,
                -117.1915
            ]
        ],
        "disrupted": false,
        "extra_length": 0,
        "distance_to_arrival": 2649.0139173281245,
        "location": {
            "lat": 41.57368926450247,
            "long": -89.2569536565435
        },
        "velocity": {
            "speed": 248.15975671305884,
            "heading": "tbd"
        }
    },
    {
        "flight_id": "668e41ee3f23ded5fecd6cd3",
        "ts": "2024-07-29T09:31:25.271135",
        "path": [
            [
                41.9742,
                -87.9073
            ],
            [
                32.7334,
                -117.1915
            ]
        ],
        "disrupted": false,
        "extra_length": 0,
        "distance_to_arrival": 2647.2056574149424,
        "location": {
            "lat": 41.56760169193465,
            "long": -89.2774029543699
        },
        "velocity": {
            "speed": 242.59633329002247,
            "heading": "tbd"
        }
    },
    {
        "flight_id": "668e41ee3f23ded5fecd6cd3",
        "ts": "2024-07-29T09:31:26.269928",
        "path": [
            [
                41.9742,
                -87.9073
            ],
            [
                32.7334,
                -117.1915
            ]
        ],
        "disrupted": false,
        "extra_length": 0,
        "distance_to_arrival": 2645.39718844655,
        "location": {
            "lat": 41.561513545716295,
            "long": -89.29785225219634
        },
        "velocity": {
            "speed": 247.41912600211796,
            "heading": "tbd"
        }
    },
    {
        "flight_id": "668e41ee3f23ded5fecd6cd3",
        "ts": "2024-07-29T09:31:27.271710",
        "path": [
            [
                41.9742,
                -87.9073
            ],
            [
                32.7334,
                -117.1915
            ]
        ],
        "disrupted": false,
        "extra_length": 0,
        "distance_to_arrival": 2643.5885104613917,
        "location": {
            "lat": 41.55542482586212,
            "long": -89.31830155002275
        },
        "velocity": {
            "speed": 242.8817491719704,
            "heading": "tbd"
        }
    },
    {
        "flight_id": "668e41ee3f23ded5fecd6cd3",
        "ts": "2024-07-29T09:31:32.266623",
        "path": [
            [
                41.9742,
                -87.9073
            ],
            [
                32.7334,
                -117.1915
            ]
        ],
        "disrupted": false,
        "extra_length": 0,
        "distance_to_arrival": 2634.5419866293732,
        "location": {
            "lat": 41.52497262256976,
            "long": -89.42054803915482
        },
        "velocity": {
            "speed": 248.1910262298177,
            "heading": "tbd"
        }
    },
    {
        "flight_id": "668e41ee3f23ded5fecd6cd3",
        "ts": "2024-07-29T09:31:33.267503",
        "path": [
            [
                41.9742,
                -87.9073
            ],
            [
                32.7334,
                -117.1915
            ]
        ],
        "disrupted": false,
        "extra_length": 0,
        "distance_to_arrival": 2632.7320553507598,
        "location": {
            "lat": 41.51888046121061,
            "long": -89.44099733698125
        },
        "velocity": {
            "speed": 242.49960599160113,
            "heading": "tbd"
        }
    },
    {
        "flight_id": "668e41ee3f23ded5fecd6cd3",
        "ts": "2024-07-29T09:31:34.268631",
        "path": [
            [
                41.9742,
                -87.9073
            ],
            [
                32.7334,
                -117.1915
            ]
        ],
        "disrupted": false,
        "extra_length": 0,
        "distance_to_arrival": 2630.9219153244153,
        "location": {
            "lat": 41.51278772631919,
            "long": -89.46144663480766
        },
        "velocity": {
            "speed": 241.3872847344734,
            "heading": "tbd"
        }
    },
    {
        "flight_id": "668e41ee3f23ded5fecd6cd3",
        "ts": "2024-07-29T09:31:35.270552",
        "path": [
            [
                41.9742,
                -87.9073
            ],
            [
                32.7334,
                -117.1915
            ]
        ],
        "disrupted": false,
        "extra_length": 0,
        "distance_to_arrival": 2629.1115665887637,
        "location": {
            "lat": 41.506694417910445,
            "long": -89.48189593263407
        },
        "velocity": {
            "speed": 248.9250842542719,
            "heading": "tbd"
        }
    },
    {
        "flight_id": "668e41ee3f23ded5fecd6cd3",
        "ts": "2024-07-29T09:31:36.271684",
        "path": [
            [
                41.9742,
                -87.9073
            ],
            [
                32.7334,
                -117.1915
            ]
        ],
        "disrupted": false,
        "extra_length": 0,
        "distance_to_arrival": 2627.3010091822334,
        "location": {
            "lat": 41.50060053599931,
            "long": -89.5023452304605
        },
        "velocity": {
            "speed": 240.88117469400106,
            "heading": "tbd"
        }
    },
    {
        "flight_id": "668e41ee3f23ded5fecd6cd3",
        "ts": "2024-07-29T09:31:37.269987",
        "path": [
            [
                41.9742,
                -87.9073
            ],
            [
                32.7334,
                -117.1915
            ]
        ],
        "disrupted": false,
        "extra_length": 0,
        "distance_to_arrival": 2625.490243143247,
        "location": {
            "lat": 41.49450608060074,
            "long": -89.52279452828691
        },
        "velocity": {
            "speed": 241.7251458562333,
            "heading": "tbd"
        }
    },
    {
        "flight_id": "668e41ee3f23ded5fecd6cd3",
        "ts": "2024-07-29T09:31:38.268852",
        "path": [
            [
                41.9742,
                -87.9073
            ],
            [
                32.7334,
                -117.1915
            ]
        ],
        "disrupted": false,
        "extra_length": 0,
        "distance_to_arrival": 2623.679268510226,
        "location": {
            "lat": 41.488411051729734,
            "long": -89.54324382611333
        },
        "velocity": {
            "speed": 240.86508796312577,
            "heading": "tbd"
        }
    },
    {
        "flight_id": "668e41ee3f23ded5fecd6cd3",
        "ts": "2024-07-29T09:31:39.266770",
        "path": [
            [
                41.9742,
                -87.9073
            ],
            [
                32.7334,
                -117.1915
            ]
        ],
        "disrupted": false,
        "extra_length": 0,
        "distance_to_arrival": 2621.868085321589,
        "location": {
            "lat": 41.48231544940129,
            "long": -89.56369312393976
        },
        "velocity": {
            "speed": 240.20989524146103,
            "heading": "tbd"
        }
    },
    {
        "flight_id": "668e41ee3f23ded5fecd6cd3",
        "ts": "2024-07-29T09:31:40.271069",
        "path": [
            [
                41.9742,
                -87.9073
            ],
            [
                32.7334,
                -117.1915
            ]
        ],
        "disrupted": false,
        "extra_length": 0,
        "distance_to_arrival": 2620.0566936157607,
        "location": {
            "lat": 41.47621927363048,
            "long": -89.58414242176617
        },
        "velocity": {
            "speed": 244.42020315709956,
            "heading": "tbd"
        }
    },
    {
        "flight_id": "668e41ee3f23ded5fecd6cd3",
        "ts": "2024-07-29T09:31:41.268675",
        "path": [
            [
                41.9742,
                -87.9073
            ],
            [
                32.7334,
                -117.1915
            ]
        ],
        "disrupted": false,
        "extra_length": 0,
        "distance_to_arrival": 2618.2450934311532,
        "location": {
            "lat": 41.47012252443235,
            "long": -89.60459171959258
        },
        "velocity": {
            "speed": 249.6515368732145,
            "heading": "tbd"
        }
    },
    {
        "flight_id": "668e41ee3f23ded5fecd6cd3",
        "ts": "2024-07-29T09:31:42.274527",
        "path": [
            [
                41.9742,
                -87.9073
            ],
            [
                32.7334,
                -117.1915
            ]
        ],
        "disrupted": false,
        "extra_length": 0,
        "distance_to_arrival": 2616.4332848061817,
        "location": {
            "lat": 41.46402520182201,
            "long": -89.62504101741901
        },
        "velocity": {
            "speed": 243.1146408561346,
            "heading": "tbd"
        }
    },
    {
        "flight_id": "668e41ee3f23ded5fecd6cd3",
        "ts": "2024-07-29T09:31:43.270806",
        "path": [
            [
                41.9742,
                -87.9073
            ],
            [
                32.7334,
                -117.1915
            ]
        ],
        "disrupted": false,
        "extra_length": 0,
        "distance_to_arrival": 2614.621267779263,
        "location": {
            "lat": 41.45792730581459,
            "long": -89.64549031524542
        },
        "velocity": {
            "speed": 245.28314651970672,
            "heading": "tbd"
        }
    },
    {
        "flight_id": "668e41ee3f23ded5fecd6cd3",
        "ts": "2024-07-29T09:31:44.267950",
        "path": [
            [
                41.9742,
                -87.9073
            ],
            [
                32.7334,
                -117.1915
            ]
        ],
        "disrupted": false,
        "extra_length": 0,
        "distance_to_arrival": 2612.809042388807,
        "location": {
            "lat": 41.45182883642525,
            "long": -89.66593961307183
        },
        "velocity": {
            "speed": 245.39176701765268,
            "heading": "tbd"
        }
    },
    {
        "flight_id": "668e41ee3f23ded5fecd6cd3",
        "ts": "2024-07-29T09:31:45.271197",
        "path": [
            [
                41.9742,
                -87.9073
            ],
            [
                32.7334,
                -117.1915
            ]
        ],
        "disrupted": false,
        "extra_length": 0,
        "distance_to_arrival": 2610.9966086732234,
        "location": {
            "lat": 41.44572979366916,
            "long": -89.68638891089824
        },
        "velocity": {
            "speed": 249.563593637935,
            "heading": "tbd"
        }
    },
    {
        "flight_id": "668e41ee3f23ded5fecd6cd3",
        "ts": "2024-07-29T09:31:46.270640",
        "path": [
            [
                41.9742,
                -87.9073
            ],
            [
                32.7334,
                -117.1915
            ]
        ],
        "disrupted": false,
        "extra_length": 0,
        "distance_to_arrival": 2609.1839666709234,
        "location": {
            "lat": 41.43963017756153,
            "long": -89.70683820872466
        },
        "velocity": {
            "speed": 243.48238480057807,
            "heading": "tbd"
        }
    },
    {
        "flight_id": "668e41ee3f23ded5fecd6cd3",
        "ts": "2024-07-29T09:31:47.271662",
        "path": [
            [
                41.9742,
                -87.9073
            ],
            [
                32.7334,
                -117.1915
            ]
        ],
        "disrupted": false,
        "extra_length": 0,
        "distance_to_arrival": 2607.371116420312,
        "location": {
            "lat": 41.433529988117606,
            "long": -89.72728750655108
        },
        "velocity": {
            "speed": 243.9937824932857,
            "heading": "tbd"
        }
    },
    {
        "flight_id": "668e41ee3f23ded5fecd6cd3",
        "ts": "2024-07-29T09:31:48.272125",
        "path": [
            [
                41.9742,
                -87.9073
            ],
            [
                32.7334,
                -117.1915
            ]
        ],
        "disrupted": false,
        "extra_length": 0,
        "distance_to_arrival": 2605.558057959795,
        "location": {
            "lat": 41.42742922535266,
            "long": -89.7477368043775
        },
        "velocity": {
            "speed": 242.3098150900782,
            "heading": "tbd"
        }
    },
    {
        "flight_id": "668e41ee3f23ded5fecd6cd3",
        "ts": "2024-07-29T09:31:49.265237",
        "path": [
            [
                41.9742,
                -87.9073
            ],
            [
                32.7334,
                -117.1915
            ]
        ],
        "disrupted": false,
        "extra_length": 0,
        "distance_to_arrival": 2603.744791327777,
        "location": {
            "lat": 41.42132788928196,
            "long": -89.76818610220391
        },
        "velocity": {
            "speed": 244.17286725024846,
            "heading": "tbd"
        }
    },
    {
        "flight_id": "668e41ee3f23ded5fecd6cd3",
        "ts": "2024-07-29T09:31:50.271081",
        "path": [
            [
                41.9742,
                -87.9073
            ],
            [
                32.7334,
                -117.1915
            ]
        ],
        "disrupted": false,
        "extra_length": 0,
        "distance_to_arrival": 2601.9313165626586,
        "location": {
            "lat": 41.41522597992084,
            "long": -89.78863540003033
        },
        "velocity": {
            "speed": 245.555983610641,
            "heading": "tbd"
        }
    },
    {
        "flight_id": "668e41ee3f23ded5fecd6cd3",
        "ts": "2024-07-29T09:31:51.267160",
        "path": [
            [
                41.9742,
                -87.9073
            ],
            [
                32.7334,
                -117.1915
            ]
        ],
        "disrupted": false,
        "extra_length": 0,
        "distance_to_arrival": 2600.1176337028405,
        "location": {
            "lat": 41.40912349728464,
            "long": -89.80908469785675
        },
        "velocity": {
            "speed": 244.78393709215715,
            "heading": "tbd"
        }
    },
    {
        "flight_id": "668e41ee3f23ded5fecd6cd3",
        "ts": "2024-07-29T09:31:52.290461",
        "path": [
            [
                41.9742,
                -87.9073
            ],
            [
                32.7334,
                -117.1915
            ]
        ],
        "disrupted": false,
        "extra_length": 0,
        "distance_to_arrival": 2598.3037427867234,
        "location": {
            "lat": 41.40302044138875,
            "long": -89.82953399568316
        },
        "velocity": {
            "speed": 242.53840859293413,
            "heading": "tbd"
        }
    },
    {
        "flight_id": "668e41ee3f23ded5fecd6cd3",
        "ts": "2024-07-29T09:31:53.271777",
        "path": [
            [
                41.9742,
                -87.9073
            ],
            [
                32.7334,
                -117.1915
            ]
        ],
        "disrupted": false,
        "extra_length": 0,
        "distance_to_arrival": 2596.4896438527007,
        "location": {
            "lat": 41.39691681224854,
            "long": -89.84998329350958
        },
        "velocity": {
            "speed": 243.893462577045,
            "heading": "tbd"
        }
    },
    {
        "flight_id": "668e41ee3f23ded5fecd6cd3",
        "ts": "2024-07-29T09:31:54.266031",
        "path": [
            [
                41.9742,
                -87.9073
            ],
            [
                32.7334,
                -117.1915
            ]
        ],
        "disrupted": false,
        "extra_length": 0,
        "distance_to_arrival": 2594.675336939171,
        "location": {
            "lat": 41.39081260987946,
            "long": -89.870432591336
        },
        "velocity": {
            "speed": 243.7327759451792,
            "heading": "tbd"
        }
    },
    {
        "flight_id": "668e41ee3f23ded5fecd6cd3",
        "ts": "2024-07-29T09:31:55.270906",
        "path": [
            [
                41.9742,
                -87.9073
            ],
            [
                32.7334,
                -117.1915
            ]
        ],
        "disrupted": false,
        "extra_length": 0,
        "distance_to_arrival": 2592.8608220845263,
        "location": {
            "lat": 41.38470783429698,
            "long": -89.89088188916242
        },
        "velocity": {
            "speed": 249.53728260154767,
            "heading": "tbd"
        }
    },
    {
        "flight_id": "668e41ee3f23ded5fecd6cd3",
        "ts": "2024-07-29T09:31:56.274605",
        "path": [
            [
                41.9742,
                -87.9073
            ],
            [
                32.7334,
                -117.1915
            ]
        ],
        "disrupted": false,
        "extra_length": 0,
        "distance_to_arrival": 2591.0460993271604,
        "location": {
            "lat": 41.378602485516566,
            "long": -89.91133118698883
        },
        "velocity": {
            "speed": 243.6635382994123,
            "heading": "tbd"
        }
    },
    {
        "flight_id": "668e41ee3f23ded5fecd6cd3",
        "ts": "2024-07-29T09:31:57.271776",
        "path": [
            [
                41.9742,
                -87.9073
            ],
            [
                32.7334,
                -117.1915
            ]
        ],
        "disrupted": false,
        "extra_length": 0,
        "distance_to_arrival": 2589.2311687054607,
        "location": {
            "lat": 41.372496563553725,
            "long": -89.93178048481525
        },
        "velocity": {
            "speed": 243.18716578070317,
            "heading": "tbd"
        }
    },
    {
        "flight_id": "668e41ee3f23ded5fecd6cd3",
        "ts": "2024-07-29T09:31:58.268132",
        "path": [
            [
                41.9742,
                -87.9073
            ],
            [
                32.7334,
                -117.1915
            ]
        ],
        "disrupted": false,
        "extra_length": 0,
        "distance_to_arrival": 2587.4160302578184,
        "location": {
            "lat": 41.36639006842401,
            "long": -89.95222978264167
        },
        "velocity": {
            "speed": 246.73082984664725,
            "heading": "tbd"
        }
    },
    {
        "flight_id": "668e41ee3f23ded5fecd6cd3",
        "ts": "2024-07-29T09:31:59.265533",
        "path": [
            [
                41.9742,
                -87.9073
            ],
            [
                32.7334,
                -117.1915
            ]
        ],
        "disrupted": false,
        "extra_length": 0,
        "distance_to_arrival": 2585.60068402262,
        "location": {
            "lat": 41.36028300014298,
            "long": -89.97267908046808
        },
        "velocity": {
            "speed": 244.96140549684023,
            "heading": "tbd"
        }
    },
    {
        "flight_id": "668e41ee3f23ded5fecd6cd3",
        "ts": "2024-07-29T09:32:00.272218",
        "path": [
            [
                41.9742,
                -87.9073
            ],
            [
                32.7334,
                -117.1915
            ]
        ],
        "disrupted": false,
        "extra_length": 0,
        "distance_to_arrival": 2583.7851300382495,
        "location": {
            "lat": 41.35417535872622,
            "long": -89.9931283782945
        },
        "velocity": {
            "speed": 243.5565681163792,
            "heading": "tbd"
        }
    },
    {
        "flight_id": "668e41ee3f23ded5fecd6cd3",
        "ts": "2024-07-29T09:32:01.269831",
        "path": [
            [
                41.9742,
                -87.9073
            ],
            [
                32.7334,
                -117.1915
            ]
        ],
        "disrupted": false,
        "extra_length": 0,
        "distance_to_arrival": 2581.969368343093,
        "location": {
            "lat": 41.34806714418937,
            "long": -90.0135776761209
        },
        "velocity": {
            "speed": 248.96817516962943,
            "heading": "tbd"
        }
    },
    {
        "flight_id": "668e41ee3f23ded5fecd6cd3",
        "ts": "2024-07-29T09:32:02.270688",
        "path": [
            [
                41.9742,
                -87.9073
            ],
            [
                32.7334,
                -117.1915
            ]
        ],
        "disrupted": false,
        "extra_length": 0,
        "distance_to_arrival": 2580.1533989755294,
        "location": {
            "lat": 41.34195835654807,
            "long": -90.03402697394733
        },
        "velocity": {
            "speed": 246.1832364815476,
            "heading": "tbd"
        }
    },
    {
        "flight_id": "668e41ee3f23ded5fecd6cd3",
        "ts": "2024-07-29T09:32:03.269898",
        "path": [
            [
                41.9742,
                -87.9073
            ],
            [
                32.7334,
                -117.1915
            ]
        ],
        "disrupted": false,
        "extra_length": 0,
        "distance_to_arrival": 2578.337221973941,
        "location": {
            "lat": 41.335848995818,
            "long": -90.05447627177375
        },
        "velocity": {
            "speed": 240.65448746031933,
            "heading": "tbd"
        }
    },
    {
        "flight_id": "668e41ee3f23ded5fecd6cd3",
        "ts": "2024-07-29T09:32:04.268535",
        "path": [
            [
                41.9742,
                -87.9073
            ],
            [
                32.7334,
                -117.1915
            ]
        ],
        "disrupted": false,
        "extra_length": 0,
        "distance_to_arrival": 2576.5208373767055,
        "location": {
            "lat": 41.32973906201485,
            "long": -90.07492556960015
        },
        "velocity": {
            "speed": 241.3549387616872,
            "heading": "tbd"
        }
    },
    {
        "flight_id": "668e41ee3f23ded5fecd6cd3",
        "ts": "2024-07-29T09:32:05.270082",
        "path": [
            [
                41.9742,
                -87.9073
            ],
            [
                32.7334,
                -117.1915
            ]
        ],
        "disrupted": false,
        "extra_length": 0,
        "distance_to_arrival": 2574.704245222201,
        "location": {
            "lat": 41.32362855515437,
            "long": -90.09537486742659
        },
        "velocity": {
            "speed": 247.95641984660614,
            "heading": "tbd"
        }
    },
    {
        "flight_id": "668e41ee3f23ded5fecd6cd3",
        "ts": "2024-07-29T09:32:06.266345",
        "path": [
            [
                41.9742,
                -87.9073
            ],
            [
                32.7334,
                -117.1915
            ]
        ],
        "disrupted": false,
        "extra_length": 0,
        "distance_to_arrival": 2572.8874455488003,
        "location": {
            "lat": 41.3175174752523,
            "long": -90.115824165253
        },
        "velocity": {
            "speed": 244.51869273698216,
            "heading": "tbd"
        }
    },
    {
        "flight_id": "668e41ee3f23ded5fecd6cd3",
        "ts": "2024-07-29T09:32:07.267838",
        "path": [
            [
                41.9742,
                -87.9073
            ],
            [
                32.7334,
                -117.1915
            ]
        ],
        "disrupted": false,
        "extra_length": 0,
        "distance_to_arrival": 2571.070438394881,
        "location": {
            "lat": 41.31140582232444,
            "long": -90.1362734630794
        },
        "velocity": {
            "speed": 242.80997829553795,
            "heading": "tbd"
        }
    },
    {
        "flight_id": "668e41ee3f23ded5fecd6cd3",
        "ts": "2024-07-29T09:32:08.268148",
        "path": [
            [
                41.9742,
                -87.9073
            ],
            [
                32.7334,
                -117.1915
            ]
        ],
        "disrupted": false,
        "extra_length": 0,
        "distance_to_arrival": 2569.2532237988103,
        "location": {
            "lat": 41.305293596386605,
            "long": -90.15672276090584
        },
        "velocity": {
            "speed": 246.24474380434253,
            "heading": "tbd"
        }
    },
    {
        "flight_id": "668e41ee3f23ded5fecd6cd3",
        "ts": "2024-07-29T09:32:09.264510",
        "path": [
            [
                41.9742,
                -87.9073
            ],
            [
                32.7334,
                -117.1915
            ]
        ],
        "disrupted": false,
        "extra_length": 0,
        "distance_to_arrival": 2567.4358017989634,
        "location": {
            "lat": 41.29918079745464,
            "long": -90.17717205873225
        },
        "velocity": {
            "speed": 240.27230240882008,
            "heading": "tbd"
        }
    },
    {
        "flight_id": "668e41ee3f23ded5fecd6cd3",
        "ts": "2024-07-29T09:32:10.268475",
        "path": [
            [
                41.9742,
                -87.9073
            ],
            [
                32.7334,
                -117.1915
            ]
        ],
        "disrupted": false,
        "extra_length": 0,
        "distance_to_arrival": 2565.618172433706,
        "location": {
            "lat": 41.2930674255444,
            "long": -90.19762135655866
        },
        "velocity": {
            "speed": 244.3542144736908,
            "heading": "tbd"
        }
    },
    {
        "flight_id": "668e41ee3f23ded5fecd6cd3",
        "ts": "2024-07-29T09:32:11.268949",
        "path": [
            [
                41.9742,
                -87.9073
            ],
            [
                32.7334,
                -117.1915
            ]
        ],
        "disrupted": false,
        "extra_length": 0,
        "distance_to_arrival": 2563.800335741403,
        "location": {
            "lat": 41.286953480671784,
            "long": -90.21807065438509
        },
        "velocity": {
            "speed": 247.60367521703276,
            "heading": "tbd"
        }
    },
    {
        "flight_id": "668e41ee3f23ded5fecd6cd3",
        "ts": "2024-07-29T09:32:12.273944",
        "path": [
            [
                41.9742,
                -87.9073
            ],
            [
                32.7334,
                -117.1915
            ]
        ],
        "disrupted": false,
        "extra_length": 0,
        "distance_to_arrival": 2561.9822917604247,
        "location": {
            "lat": 41.280838962852734,
            "long": -90.2385199522115
        },
        "velocity": {
            "speed": 248.4097755093115,
            "heading": "tbd"
        }
    },
    {
        "flight_id": "668e41ee3f23ded5fecd6cd3",
        "ts": "2024-07-29T09:32:13.271617",
        "path": [
            [
                41.9742,
                -87.9073
            ],
            [
                32.7334,
                -117.1915
            ]
        ],
        "disrupted": false,
        "extra_length": 0,
        "distance_to_arrival": 2560.1640405291314,
        "location": {
            "lat": 41.27472387210319,
            "long": -90.25896925003791
        },
        "velocity": {
            "speed": 240.3307455697807,
            "heading": "tbd"
        }
    },
    {
        "flight_id": "668e41ee3f23ded5fecd6cd3",
        "ts": "2024-07-29T09:32:14.268895",
        "path": [
            [
                41.9742,
                -87.9073
            ],
            [
                32.7334,
                -117.1915
            ]
        ],
        "disrupted": false,
        "extra_length": 0,
        "distance_to_arrival": 2558.345582085884,
        "location": {
            "lat": 41.26860820843912,
            "long": -90.27941854786432
        },
        "velocity": {
            "speed": 241.14130305213143,
            "heading": "tbd"
        }
    },
    {
        "flight_id": "668e41ee3f23ded5fecd6cd3",
        "ts": "2024-07-29T09:32:15.271234",
        "path": [
            [
                41.9742,
                -87.9073
            ],
            [
                32.7334,
                -117.1915
            ]
        ],
        "disrupted": false,
        "extra_length": 0,
        "distance_to_arrival": 2556.5269164690444,
        "location": {
            "lat": 41.26249197187655,
            "long": -90.29986784569076
        },
        "velocity": {
            "speed": 240.14116514389963,
            "heading": "tbd"
        }
    },
    {
        "flight_id": "668e41ee3f23ded5fecd6cd3",
        "ts": "2024-07-29T09:32:16.271416",
        "path": [
            [
                41.9742,
                -87.9073
            ],
            [
                32.7334,
                -117.1915
            ]
        ],
        "disrupted": false,
        "extra_length": 0,
        "distance_to_arrival": 2554.708043716972,
        "location": {
            "lat": 41.25637516243152,
            "long": -90.32031714351716
        },
        "velocity": {
            "speed": 242.46724295050845,
            "heading": "tbd"
        }
    },
    {
        "flight_id": "668e41ee3f23ded5fecd6cd3",
        "ts": "2024-07-29T09:32:17.274335",
        "path": [
            [
                41.9742,
                -87.9073
            ],
            [
                32.7334,
                -117.1915
            ]
        ],
        "disrupted": false,
        "extra_length": 0,
        "distance_to_arrival": 2552.8889638680216,
        "location": {
            "lat": 41.25025778012007,
            "long": -90.34076644134358
        },
        "velocity": {
            "speed": 241.9672520366986,
            "heading": "tbd"
        }
    },
    {
        "flight_id": "668e41ee3f23ded5fecd6cd3",
        "ts": "2024-07-29T09:32:18.271086",
        "path": [
            [
                41.9742,
                -87.9073
            ],
            [
                32.7334,
                -117.1915
            ]
        ],
        "disrupted": false,
        "extra_length": 0,
        "distance_to_arrival": 2551.0696769605483,
        "location": {
            "lat": 41.24413982495831,
            "long": -90.36121573917
        },
        "velocity": {
            "speed": 241.18179935280102,
            "heading": "tbd"
        }
    },
    {
        "flight_id": "668e41ee3f23ded5fecd6cd3",
        "ts": "2024-07-29T09:32:19.268089",
        "path": [
            [
                41.9742,
                -87.9073
            ],
            [
                32.7334,
                -117.1915
            ]
        ],
        "disrupted": false,
        "extra_length": 0,
        "distance_to_arrival": 2549.2501830329065,
        "location": {
            "lat": 41.23802129696234,
            "long": -90.38166503699641
        },
        "velocity": {
            "speed": 240.30075048591715,
            "heading": "tbd"
        }
    },
    {
        "flight_id": "668e41ee3f23ded5fecd6cd3",
        "ts": "2024-07-29T09:32:20.275572",
        "path": [
            [
                41.9742,
                -87.9073
            ],
            [
                32.7334,
                -117.1915
            ]
        ],
        "disrupted": false,
        "extra_length": 0,
        "distance_to_arrival": 2547.4304821234477,
        "location": {
            "lat": 41.23190219614832,
            "long": -90.40211433482283
        },
        "velocity": {
            "speed": 241.0950295088999,
            "heading": "tbd"
        }
    },
    {
        "flight_id": "668e41ee3f23ded5fecd6cd3",
        "ts": "2024-07-29T09:32:21.270431",
        "path": [
            [
                41.9742,
                -87.9073
            ],
            [
                32.7334,
                -117.1915
            ]
        ],
        "disrupted": false,
        "extra_length": 0,
        "distance_to_arrival": 2545.6105742705204,
        "location": {
            "lat": 41.225782522532405,
            "long": -90.42256363264926
        },
        "velocity": {
            "speed": 249.7807886914798,
            "heading": "tbd"
        }
    },
    {
        "flight_id": "668e41ee3f23ded5fecd6cd3",
        "ts": "2024-07-29T09:32:22.273107",
        "path": [
            [
                41.9742,
                -87.9073
            ],
            [
                32.7334,
                -117.1915
            ]
        ],
        "disrupted": false,
        "extra_length": 0,
        "distance_to_arrival": 2543.7904595124774,
        "location": {
            "lat": 41.219662276130826,
            "long": -90.44301293047567
        },
        "velocity": {
            "speed": 241.8640565374703,
            "heading": "tbd"
        }
    },
    {
        "flight_id": "668e41ee3f23ded5fecd6cd3",
        "ts": "2024-07-29T09:32:23.267562",
        "path": [
            [
                41.9742,
                -87.9073
            ],
            [
                32.7334,
                -117.1915
            ]
        ],
        "disrupted": false,
        "extra_length": 0,
        "distance_to_arrival": 2541.970137887661,
        "location": {
            "lat": 41.21354145695979,
            "long": -90.46346222830208
        },
        "velocity": {
            "speed": 243.69062783433466,
            "heading": "tbd"
        }
    },
    {
        "flight_id": "668e41ee3f23ded5fecd6cd3",
        "ts": "2024-07-29T09:32:24.265588",
        "path": [
            [
                41.9742,
                -87.9073
            ],
            [
                32.7334,
                -117.1915
            ]
        ],
        "disrupted": false,
        "extra_length": 0,
        "distance_to_arrival": 2540.149609434417,
        "location": {
            "lat": 41.20742006503555,
            "long": -90.48391152612851
        },
        "velocity": {
            "speed": 243.19533364755023,
            "heading": "tbd"
        }
    },
    {
        "flight_id": "668e41ee3f23ded5fecd6cd3",
        "ts": "2024-07-29T09:32:25.271821",
        "path": [
            [
                41.9742,
                -87.9073
            ],
            [
                32.7334,
                -117.1915
            ]
        ],
        "disrupted": false,
        "extra_length": 0,
        "distance_to_arrival": 2538.328874191091,
        "location": {
            "lat": 41.2012981003744,
            "long": -90.50436082395493
        },
        "velocity": {
            "speed": 247.424252192182,
            "heading": "tbd"
        }
    },
    {
        "flight_id": "668e41ee3f23ded5fecd6cd3",
        "ts": "2024-07-29T09:32:26.268127",
        "path": [
            [
                41.9742,
                -87.9073
            ],
            [
                32.7334,
                -117.1915
            ]
        ],
        "disrupted": false,
        "extra_length": 0,
        "distance_to_arrival": 2536.507932196024,
        "location": {
            "lat": 41.19517556299265,
            "long": -90.52481012178133
        },
        "velocity": {
            "speed": 244.62755403027106,
            "heading": "tbd"
        }
    },
    {
        "flight_id": "668e41ee3f23ded5fecd6cd3",
        "ts": "2024-07-29T09:32:27.269702",
        "path": [
            [
                41.9742,
                -87.9073
            ],
            [
                32.7334,
                -117.1915
            ]
        ],
        "disrupted": false,
        "extra_length": 0,
        "distance_to_arrival": 2534.6867834875534,
        "location": {
            "lat": 41.18905245290664,
            "long": -90.54525941960775
        },
        "velocity": {
            "speed": 245.9520804198271,
            "heading": "tbd"
        }
    },
    {
        "flight_id": "668e41ee3f23ded5fecd6cd3",
        "ts": "2024-07-29T09:32:28.265991",
        "path": [
            [
                41.9742,
                -87.9073
            ],
            [
                32.7334,
                -117.1915
            ]
        ],
        "disrupted": false,
        "extra_length": 0,
        "distance_to_arrival": 2532.8654281040194,
        "location": {
            "lat": 41.182928770132726,
            "long": -90.56570871743416
        },
        "velocity": {
            "speed": 245.90731880284434,
            "heading": "tbd"
        }
    },
    {
        "flight_id": "668e41ee3f23ded5fecd6cd3",
        "ts": "2024-07-29T09:32:29.263868",
        "path": [
            [
                41.9742,
                -87.9073
            ],
            [
                32.7334,
                -117.1915
            ]
        ],
        "disrupted": false,
        "extra_length": 0,
        "distance_to_arrival": 2531.043866083758,
        "location": {
            "lat": 41.17680451468731,
            "long": -90.58615801526058
        },
        "velocity": {
            "speed": 242.62826218214025,
            "heading": "tbd"
        }
    },
    {
        "flight_id": "668e41ee3f23ded5fecd6cd3",
        "ts": "2024-07-29T09:32:30.264820",
        "path": [
            [
                41.9742,
                -87.9073
            ],
            [
                32.7334,
                -117.1915
            ]
        ],
        "disrupted": false,
        "extra_length": 0,
        "distance_to_arrival": 2529.2220974651045,
        "location": {
            "lat": 41.17067968658682,
            "long": -90.606607313087
        },
        "velocity": {
            "speed": 249.9708185834423,
            "heading": "tbd"
        }
    },
    {
        "flight_id": "668e41ee3f23ded5fecd6cd3",
        "ts": "2024-07-29T09:32:31.270425",
        "path": [
            [
                41.9742,
                -87.9073
            ],
            [
                32.7334,
                -117.1915
            ]
        ],
        "disrupted": false,
        "extra_length": 0,
        "distance_to_arrival": 2527.4001222863926,
        "location": {
            "lat": 41.1645542858477,
            "long": -90.62705661091341
        },
        "velocity": {
            "speed": 247.99498492113048,
            "heading": "tbd"
        }
    },
    {
        "flight_id": "668e41ee3f23ded5fecd6cd3",
        "ts": "2024-07-29T09:32:32.268756",
        "path": [
            [
                41.9742,
                -87.9073
            ],
            [
                32.7334,
                -117.1915
            ]
        ],
        "disrupted": false,
        "extra_length": 0,
        "distance_to_arrival": 2525.5779405859525,
        "location": {
            "lat": 41.15842831248643,
            "long": -90.64750590873983
        },
        "velocity": {
            "speed": 240.03753924131223,
            "heading": "tbd"
        }
    },
    {
        "flight_id": "668e41ee3f23ded5fecd6cd3",
        "ts": "2024-07-29T09:32:33.269634",
        "path": [
            [
                41.9742,
                -87.9073
            ],
            [
                32.7334,
                -117.1915
            ]
        ],
        "disrupted": false,
        "extra_length": 0,
        "distance_to_arrival": 2523.7555524021145,
        "location": {
            "lat": 41.152301766519514,
            "long": -90.66795520656625
        },
        "velocity": {
            "speed": 240.9641180167546,
            "heading": "tbd"
        }
    },
    {
        "flight_id": "668e41ee3f23ded5fecd6cd3",
        "ts": "2024-07-29T09:32:34.266789",
        "path": [
            [
                41.9742,
                -87.9073
            ],
            [
                32.7334,
                -117.1915
            ]
        ],
        "disrupted": false,
        "extra_length": 0,
        "distance_to_arrival": 2521.932957773209,
        "location": {
            "lat": 41.146174647963484,
            "long": -90.68840450439266
        },
        "velocity": {
            "speed": 246.98195977877558,
            "heading": "tbd"
        }
    },
    {
        "flight_id": "668e41ee3f23ded5fecd6cd3",
        "ts": "2024-07-29T09:32:35.266580",
        "path": [
            [
                41.9742,
                -87.9073
            ],
            [
                32.7334,
                -117.1915
            ]
        ],
        "disrupted": false,
        "extra_length": 0,
        "distance_to_arrival": 2520.110156737559,
        "location": {
            "lat": 41.1400469568349,
            "long": -90.70885380221908
        },
        "velocity": {
            "speed": 246.01949767885935,
            "heading": "tbd"
        }
    },
    {
        "flight_id": "668e41ee3f23ded5fecd6cd3",
        "ts": "2024-07-29T09:32:36.272814",
        "path": [
            [
                41.9742,
                -87.9073
            ],
            [
                32.7334,
                -117.1915
            ]
        ],
        "disrupted": false,
        "extra_length": 0,
        "distance_to_arrival": 2518.2871493334906,
        "location": {
            "lat": 41.13391869315035,
            "long": -90.7293031000455
        },
        "velocity": {
            "speed": 240.94917960629652,
            "heading": "tbd"
        }
    },
    {
        "flight_id": "668e41ee3f23ded5fecd6cd3",
        "ts": "2024-07-29T09:32:37.268597",
        "path": [
            [
                41.9742,
                -87.9073
            ],
            [
                32.7334,
                -117.1915
            ]
        ],
        "disrupted": false,
        "extra_length": 0,
        "distance_to_arrival": 2516.4639355993268,
        "location": {
            "lat": 41.12778985692645,
            "long": -90.74975239787192
        },
        "velocity": {
            "speed": 249.16973379164048,
            "heading": "tbd"
        }
    },
    {
        "flight_id": "668e41ee3f23ded5fecd6cd3",
        "ts": "2024-07-29T09:32:38.268591",
        "path": [
            [
                41.9742,
                -87.9073
            ],
            [
                32.7334,
                -117.1915
            ]
        ],
        "disrupted": false,
        "extra_length": 0,
        "distance_to_arrival": 2514.6405155733896,
        "location": {
            "lat": 41.121660448179846,
            "long": -90.77020169569833
        },
        "velocity": {
            "speed": 249.3391678968215,
            "heading": "tbd"
        }
    },
    {
        "flight_id": "668e41ee3f23ded5fecd6cd3",
        "ts": "2024-07-29T09:32:39.269187",
        "path": [
            [
                41.9742,
                -87.9073
            ],
            [
                32.7334,
                -117.1915
            ]
        ],
        "disrupted": false,
        "extra_length": 0,
        "distance_to_arrival": 2512.8168892939984,
        "location": {
            "lat": 41.11553046692721,
            "long": -90.79065099352475
        },
        "velocity": {
            "speed": 249.94010851793638,
            "heading": "tbd"
        }
    },
    {
        "flight_id": "668e41ee3f23ded5fecd6cd3",
        "ts": "2024-07-29T09:32:40.268569",
        "path": [
            [
                41.9742,
                -87.9073
            ],
            [
                32.7334,
                -117.1915
            ]
        ],
        "disrupted": false,
        "extra_length": 0,
        "distance_to_arrival": 2510.9930567994707,
        "location": {
            "lat": 41.10939991318524,
            "long": -90.81110029135117
        },
        "velocity": {
            "speed": 245.44139883969302,
            "heading": "tbd"
        }
    },
    {
        "flight_id": "668e41ee3f23ded5fecd6cd3",
        "ts": "2024-07-29T09:32:41.275650",
        "path": [
            [
                41.9742,
                -87.9073
            ],
            [
                32.7334,
                -117.1915
            ]
        ],
        "disrupted": false,
        "extra_length": 0,
        "distance_to_arrival": 2509.1690181281247,
        "location": {
            "lat": 41.10326878697067,
            "long": -90.83154958917758
        },
        "velocity": {
            "speed": 249.68602528412117,
            "heading": "tbd"
        }
    },
    {
        "flight_id": "668e41ee3f23ded5fecd6cd3",
        "ts": "2024-07-29T09:32:42.270958",
        "path": [
            [
                41.9742,
                -87.9073
            ],
            [
                32.7334,
                -117.1915
            ]
        ],
        "disrupted": false,
        "extra_length": 0,
        "distance_to_arrival": 2507.344773318272,
        "location": {
            "lat": 41.09713708830025,
            "long": -90.851998887004
        },
        "velocity": {
            "speed": 244.452426673982,
            "heading": "tbd"
        }
    },
    {
        "flight_id": "668e41ee3f23ded5fecd6cd3",
        "ts": "2024-07-29T09:32:43.266171",
        "path": [
            [
                41.9742,
                -87.9073
            ],
            [
                32.7334,
                -117.1915
            ]
        ],
        "disrupted": false,
        "extra_length": 0,
        "distance_to_arrival": 2505.520322408229,
        "location": {
            "lat": 41.091004817190765,
            "long": -90.8724481848304
        },
        "velocity": {
            "speed": 242.52286447016806,
            "heading": "tbd"
        }
    },
    {
        "flight_id": "668e41ee3f23ded5fecd6cd3",
        "ts": "2024-07-29T09:32:44.264796",
        "path": [
            [
                41.9742,
                -87.9073
            ],
            [
                32.7334,
                -117.1915
            ]
        ],
        "disrupted": false,
        "extra_length": 0,
        "distance_to_arrival": 2503.6956654363034,
        "location": {
            "lat": 41.08487197365903,
            "long": -90.89289748265683
        },
        "velocity": {
            "speed": 246.59439099283088,
            "heading": "tbd"
        }
    },
    {
        "flight_id": "668e41ee3f23ded5fecd6cd3",
        "ts": "2024-07-29T09:32:45.271526",
        "path": [
            [
                41.9742,
                -87.9073
            ],
            [
                32.7334,
                -117.1915
            ]
        ],
        "disrupted": false,
        "extra_length": 0,
        "distance_to_arrival": 2501.870802440806,
        "location": {
            "lat": 41.078738557721856,
            "long": -90.91334678048325
        },
        "velocity": {
            "speed": 247.5874304170737,
            "heading": "tbd"
        }
    },
    {
        "flight_id": "668e41ee3f23ded5fecd6cd3",
        "ts": "2024-07-29T09:32:46.271431",
        "path": [
            [
                41.9742,
                -87.9073
            ],
            [
                32.7334,
                -117.1915
            ]
        ],
        "disrupted": false,
        "extra_length": 0,
        "distance_to_arrival": 2500.045733460046,
        "location": {
            "lat": 41.072604569396134,
            "long": -90.93379607830965
        },
        "velocity": {
            "speed": 240.74313173309804,
            "heading": "tbd"
        }
    },
    {
        "flight_id": "668e41ee3f23ded5fecd6cd3",
        "ts": "2024-07-29T09:32:47.269936",
        "path": [
            [
                41.9742,
                -87.9073
            ],
            [
                32.7334,
                -117.1915
            ]
        ],
        "disrupted": false,
        "extra_length": 0,
        "distance_to_arrival": 2498.2204585323284,
        "location": {
            "lat": 41.06647000869876,
            "long": -90.95424537613609
        },
        "velocity": {
            "speed": 248.08676781655595,
            "heading": "tbd"
        }
    },
    {
        "flight_id": "668e41ee3f23ded5fecd6cd3",
        "ts": "2024-07-29T09:32:48.270885",
        "path": [
            [
                41.9742,
                -87.9073
            ],
            [
                32.7334,
                -117.1915
            ]
        ],
        "disrupted": false,
        "extra_length": 0,
        "distance_to_arrival": 2496.3949776959576,
        "location": {
            "lat": 41.060334875646646,
            "long": -90.9746946739625
        },
        "velocity": {
            "speed": 241.1274575662887,
            "heading": "tbd"
        }
    },
    {
        "flight_id": "668e41ee3f23ded5fecd6cd3",
        "ts": "2024-07-29T09:32:49.264766",
        "path": [
            [
                41.9742,
                -87.9073
            ],
            [
                32.7334,
                -117.1915
            ]
        ],
        "disrupted": false,
        "extra_length": 0,
        "distance_to_arrival": 2494.5692909892373,
        "location": {
            "lat": 41.054199170256744,
            "long": -90.9951439717889
        },
        "velocity": {
            "speed": 242.22418713699966,
            "heading": "tbd"
        }
    },
    {
        "flight_id": "668e41ee3f23ded5fecd6cd3",
        "ts": "2024-07-29T09:32:50.268832",
        "path": [
            [
                41.9742,
                -87.9073
            ],
            [
                33.4342,
                -112.0126
            ]
        ],
        "disrupted": true,
        "extra_length": 281.22890927139713,
        "distance_to_arrival": 728.8232805849545,
        "location": {
            "lat": 33.016258897787075,
            "long": -117.47491358384985
        },
        "velocity": {
            "speed": 244.1903102045461,
            "heading": "tbd"
        }
    },
    {
        "flight_id": "668e41ee3f23ded5fecd6cd7",
        "ts": "2024-07-26T17:08:55.167429",
        "path": [
            [
                32.7334,
                -117.1915
            ],
            [
                33.9416,
                -118.4085
            ],
            [
                33.4342,
                -112.0126
            ]
        ],
        "disrupted": true,
        "extra_length": 281.22890927139713,
        "distance_to_arrival": 687.8480927716241,
        "location": {
            "lat": 33.29821328774822,
            "long": -117.75832716769969
        },
        "velocity": {
            "speed": 242.6529368559624,
            "heading": "tbd"
        }
    },
    {
        "flight_id": "668e41ee3f23ded5fecd6cd3",
        "ts": "2024-07-29T09:32:52.413630",
        "path": [
            [
                41.9742,
                -87.9073
            ],
            [
                32.7334,
                -117.1915
            ]
        ],
        "disrupted": false,
        "extra_length": 0,
        "distance_to_arrival": 2489.090996029977,
        "location": {
            "lat": 41.03578862023026,
            "long": -91.05649186526816
        },
        "velocity": {
            "speed": 244.2623623655962,
            "heading": "tbd"
        }
    },
    {
        "flight_id": "668e41ee3f23ded5fecd6cd3",
        "ts": "2024-07-29T09:32:53.269811",
        "path": [
            [
                41.9742,
                -87.9073
            ],
            [
                32.7334,
                -117.1915
            ]
        ],
        "disrupted": false,
        "extra_length": 0,
        "distance_to_arrival": 2487.264486224848,
        "location": {
            "lat": 41.02965062565927,
            "long": -91.07694116309459
        },
        "velocity": {
            "speed": 249.1775337821747,
            "heading": "tbd"
        }
    },
    {
        "flight_id": "668e41ee3f23ded5fecd6cd3",
        "ts": "2024-07-29T09:32:54.270503",
        "path": [
            [
                41.9742,
                -87.9073
            ],
            [
                32.7334,
                -117.1915
            ]
        ],
        "disrupted": false,
        "extra_length": 0,
        "distance_to_arrival": 2485.43777074086,
        "location": {
            "lat": 41.02351205883567,
            "long": -91.097390460921
        },
        "velocity": {
            "speed": 241.95240456193486,
            "heading": "tbd"
        }
    },
    {
        "flight_id": "668e41ee3f23ded5fecd6cd3",
        "ts": "2024-07-29T09:32:55.269433",
        "path": [
            [
                41.9742,
                -87.9073
            ],
            [
                32.7334,
                -117.1915
            ]
        ],
        "disrupted": false,
        "extra_length": 0,
        "distance_to_arrival": 2483.610849616303,
        "location": {
            "lat": 41.01737291977657,
            "long": -91.11783975874741
        },
        "velocity": {
            "speed": 248.36799624211568,
            "heading": "tbd"
        }
    },
    {
        "flight_id": "668e41ee3f23ded5fecd6cd3",
        "ts": "2024-07-29T09:32:56.265578",
        "path": [
            [
                41.9742,
                -87.9073
            ],
            [
                32.7334,
                -117.1915
            ]
        ],
        "disrupted": false,
        "extra_length": 0,
        "distance_to_arrival": 2481.7837228894664,
        "location": {
            "lat": 41.0112332084991,
            "long": -91.13828905657383
        },
        "velocity": {
            "speed": 242.50738453567413,
            "heading": "tbd"
        }
    },
    {
        "flight_id": "668e41ee3f23ded5fecd6cd3",
        "ts": "2024-07-29T09:32:57.266064",
        "path": [
            [
                41.9742,
                -87.9073
            ],
            [
                32.7334,
                -117.1915
            ]
        ],
        "disrupted": false,
        "extra_length": 0,
        "distance_to_arrival": 2479.956390598641,
        "location": {
            "lat": 41.005092925020456,
            "long": -91.15873835440026
        },
        "velocity": {
            "speed": 245.2952184897705,
            "heading": "tbd"
        }
    },
    {
        "flight_id": "668e41ee3f23ded5fecd6cd3",
        "ts": "2024-07-29T09:32:58.269067",
        "path": [
            [
                41.9742,
                -87.9073
            ],
            [
                32.7334,
                -117.1915
            ]
        ],
        "disrupted": false,
        "extra_length": 0,
        "distance_to_arrival": 2478.128852782115,
        "location": {
            "lat": 40.99895206935783,
            "long": -91.17918765222666
        },
        "velocity": {
            "speed": 248.75865846936676,
            "heading": "tbd"
        }
    },
    {
        "flight_id": "668e41ee3f23ded5fecd6cd3",
        "ts": "2024-07-29T09:32:59.265533",
        "path": [
            [
                41.9742,
                -87.9073
            ],
            [
                32.7334,
                -117.1915
            ]
        ],
        "disrupted": false,
        "extra_length": 0,
        "distance_to_arrival": 2476.3011094781727,
        "location": {
            "lat": 40.99281064152843,
            "long": -91.19963695005308
        },
        "velocity": {
            "speed": 240.20725820556046,
            "heading": "tbd"
        }
    },
    {
        "flight_id": "668e41ee3f23ded5fecd6cd3",
        "ts": "2024-07-29T09:33:00.271182",
        "path": [
            [
                41.9742,
                -87.9073
            ],
            [
                32.7334,
                -117.1915
            ]
        ],
        "disrupted": false,
        "extra_length": 0,
        "distance_to_arrival": 2474.4731607250988,
        "location": {
            "lat": 40.98666864154954,
            "long": -91.22008624787951
        },
        "velocity": {
            "speed": 244.92258783341512,
            "heading": "tbd"
        }
    },
    {
        "flight_id": "668e41ee3f23ded5fecd6cd3",
        "ts": "2024-07-29T09:33:01.269891",
        "path": [
            [
                41.9742,
                -87.9073
            ],
            [
                32.7334,
                -117.1915
            ]
        ],
        "disrupted": false,
        "extra_length": 0,
        "distance_to_arrival": 2472.6450065611775,
        "location": {
            "lat": 40.98052606943845,
            "long": -91.24053554570591
        },
        "velocity": {
            "speed": 244.45372646106472,
            "heading": "tbd"
        }
    },
    {
        "flight_id": "668e41ee3f23ded5fecd6cd3",
        "ts": "2024-07-29T09:33:02.269723",
        "path": [
            [
                41.9742,
                -87.9073
            ],
            [
                32.7334,
                -117.1915
            ]
        ],
        "disrupted": false,
        "extra_length": 0,
        "distance_to_arrival": 2470.8166470246865,
        "location": {
            "lat": 40.974382925212446,
            "long": -91.26098484353233
        },
        "velocity": {
            "speed": 248.78669832607972,
            "heading": "tbd"
        }
    },
    {
        "flight_id": "668e41ee3f23ded5fecd6cd3",
        "ts": "2024-07-29T09:33:03.269432",
        "path": [
            [
                41.9742,
                -87.9073
            ],
            [
                32.7334,
                -117.1915
            ]
        ],
        "disrupted": false,
        "extra_length": 0,
        "distance_to_arrival": 2468.9880821539055,
        "location": {
            "lat": 40.96823920888888,
            "long": -91.28143414135876
        },
        "velocity": {
            "speed": 246.58151750424008,
            "heading": "tbd"
        }
    },
    {
        "flight_id": "668e41ee3f23ded5fecd6cd3",
        "ts": "2024-07-29T09:33:04.274467",
        "path": [
            [
                41.9742,
                -87.9073
            ],
            [
                32.7334,
                -117.1915
            ]
        ],
        "disrupted": false,
        "extra_length": 0,
        "distance_to_arrival": 2467.1593119871136,
        "location": {
            "lat": 40.96209492048512,
            "long": -91.30188343918518
        },
        "velocity": {
            "speed": 244.34879380619552,
            "heading": "tbd"
        }
    },
    {
        "flight_id": "668e41ee3f23ded5fecd6cd3",
        "ts": "2024-07-29T09:33:05.270293",
        "path": [
            [
                41.9742,
                -87.9073
            ],
            [
                32.7334,
                -117.1915
            ]
        ],
        "disrupted": false,
        "extra_length": 0,
        "distance_to_arrival": 2465.330336562586,
        "location": {
            "lat": 40.95595006001856,
            "long": -91.32233273701158
        },
        "velocity": {
            "speed": 241.07008006756806,
            "heading": "tbd"
        }
    },
    {
        "flight_id": "668e41ee3f23ded5fecd6cd3",
        "ts": "2024-07-29T09:33:06.265229",
        "path": [
            [
                41.9742,
                -87.9073
            ],
            [
                32.7334,
                -117.1915
            ]
        ],
        "disrupted": false,
        "extra_length": 0,
        "distance_to_arrival": 2463.501155918594,
        "location": {
            "lat": 40.94980462750662,
            "long": -91.34278203483801
        },
        "velocity": {
            "speed": 241.2844297649688,
            "heading": "tbd"
        }
    },
    {
        "flight_id": "668e41ee3f23ded5fecd6cd3",
        "ts": "2024-07-29T09:33:07.265504",
        "path": [
            [
                41.9742,
                -87.9073
            ],
            [
                32.7334,
                -117.1915
            ]
        ],
        "disrupted": false,
        "extra_length": 0,
        "distance_to_arrival": 2461.671770093414,
        "location": {
            "lat": 40.94365862296676,
            "long": -91.36323133266443
        },
        "velocity": {
            "speed": 249.81669131224473,
            "heading": "tbd"
        }
    },
    {
        "flight_id": "668e41ee3f23ded5fecd6cd3",
        "ts": "2024-07-29T09:33:08.269441",
        "path": [
            [
                41.9742,
                -87.9073
            ],
            [
                32.7334,
                -117.1915
            ]
        ],
        "disrupted": false,
        "extra_length": 0,
        "distance_to_arrival": 2459.842179125314,
        "location": {
            "lat": 40.937512046416444,
            "long": -91.38368063049083
        },
        "velocity": {
            "speed": 242.38360615656077,
            "heading": "tbd"
        }
    },
    {
        "flight_id": "668e41ee3f23ded5fecd6cd3",
        "ts": "2024-07-29T09:33:09.272338",
        "path": [
            [
                41.9742,
                -87.9073
            ],
            [
                32.7334,
                -117.1915
            ]
        ],
        "disrupted": false,
        "extra_length": 0,
        "distance_to_arrival": 2458.0123830525627,
        "location": {
            "lat": 40.9313648978732,
            "long": -91.40412992831725
        },
        "velocity": {
            "speed": 242.23810425458984,
            "heading": "tbd"
        }
    },
    {
        "flight_id": "668e41ee3f23ded5fecd6cd3",
        "ts": "2024-07-29T09:33:10.274370",
        "path": [
            [
                41.9742,
                -87.9073
            ],
            [
                32.7334,
                -117.1915
            ]
        ],
        "disrupted": false,
        "extra_length": 0,
        "distance_to_arrival": 2456.1823819134274,
        "location": {
            "lat": 40.92521717735456,
            "long": -91.42457922614368
        },
        "velocity": {
            "speed": 246.30131786387892,
            "heading": "tbd"
        }
    },
    {
        "flight_id": "668e41ee3f23ded5fecd6cd3",
        "ts": "2024-07-29T09:33:11.269530",
        "path": [
            [
                41.9742,
                -87.9073
            ],
            [
                32.7334,
                -117.1915
            ]
        ],
        "disrupted": false,
        "extra_length": 0,
        "distance_to_arrival": 2454.3521757461754,
        "location": {
            "lat": 40.91906888487807,
            "long": -91.44502852397008
        },
        "velocity": {
            "speed": 241.17634712776413,
            "heading": "tbd"
        }
    },
    {
        "flight_id": "668e41ee3f23ded5fecd6cd3",
        "ts": "2024-07-29T09:33:12.269779",
        "path": [
            [
                41.9742,
                -87.9073
            ],
            [
                32.7334,
                -117.1915
            ]
        ],
        "disrupted": false,
        "extra_length": 0,
        "distance_to_arrival": 2452.5217645890675,
        "location": {
            "lat": 40.91292002046135,
            "long": -91.4654778217965
        },
        "velocity": {
            "speed": 245.77397520984897,
            "heading": "tbd"
        }
    },
    {
        "flight_id": "668e41ee3f23ded5fecd6cd3",
        "ts": "2024-07-29T09:33:13.274267",
        "path": [
            [
                41.9742,
                -87.9073
            ],
            [
                32.7334,
                -117.1915
            ]
        ],
        "disrupted": false,
        "extra_length": 0,
        "distance_to_arrival": 2450.6911484803654,
        "location": {
            "lat": 40.90677058412199,
            "long": -91.48592711962293
        },
        "velocity": {
            "speed": 243.0909582753816,
            "heading": "tbd"
        }
    },
    {
        "flight_id": "668e41ee3f23ded5fecd6cd3",
        "ts": "2024-07-29T09:33:14.270694",
        "path": [
            [
                41.9742,
                -87.9073
            ],
            [
                32.7334,
                -117.1915
            ]
        ],
        "disrupted": false,
        "extra_length": 0,
        "distance_to_arrival": 2448.8603274583347,
        "location": {
            "lat": 40.90062057587766,
            "long": -91.50637641744935
        },
        "velocity": {
            "speed": 247.04177540850537,
            "heading": "tbd"
        }
    },
    {
        "flight_id": "668e41ee3f23ded5fecd6cd3",
        "ts": "2024-07-29T09:33:15.267074",
        "path": [
            [
                41.9742,
                -87.9073
            ],
            [
                32.7334,
                -117.1915
            ]
        ],
        "disrupted": false,
        "extra_length": 0,
        "distance_to_arrival": 2447.029301561229,
        "location": {
            "lat": 40.89446999574602,
            "long": -91.52682571527575
        },
        "velocity": {
            "speed": 248.84662142062908,
            "heading": "tbd"
        }
    },
    {
        "flight_id": "668e41ee3f23ded5fecd6cd3",
        "ts": "2024-07-29T09:33:16.270125",
        "path": [
            [
                41.9742,
                -87.9073
            ],
            [
                32.7334,
                -117.1915
            ]
        ],
        "disrupted": false,
        "extra_length": 0,
        "distance_to_arrival": 2445.1980708273063,
        "location": {
            "lat": 40.8883188437448,
            "long": -91.54727501310218
        },
        "velocity": {
            "speed": 249.0000590672763,
            "heading": "tbd"
        }
    },
    {
        "flight_id": "668e41ee3f23ded5fecd6cd3",
        "ts": "2024-07-29T09:33:17.267878",
        "path": [
            [
                41.9742,
                -87.9073
            ],
            [
                32.7334,
                -117.1915
            ]
        ],
        "disrupted": false,
        "extra_length": 0,
        "distance_to_arrival": 2443.366635294823,
        "location": {
            "lat": 40.8821671198917,
            "long": -91.5677243109286
        },
        "velocity": {
            "speed": 247.9263409816866,
            "heading": "tbd"
        }
    },
    {
        "flight_id": "668e41ee3f23ded5fecd6cd3",
        "ts": "2024-07-29T09:33:18.266384",
        "path": [
            [
                41.9742,
                -87.9073
            ],
            [
                32.7334,
                -117.1915
            ]
        ],
        "disrupted": false,
        "extra_length": 0,
        "distance_to_arrival": 2441.5349950020322,
        "location": {
            "lat": 40.87601482420448,
            "long": -91.588173608755
        },
        "velocity": {
            "speed": 249.54006375880712,
            "heading": "tbd"
        }
    },
    {
        "flight_id": "668e41ee3f23ded5fecd6cd3",
        "ts": "2024-07-29T09:33:19.276475",
        "path": [
            [
                41.9742,
                -87.9073
            ],
            [
                32.7334,
                -117.1915
            ]
        ],
        "disrupted": false,
        "extra_length": 0,
        "distance_to_arrival": 2439.703149987183,
        "location": {
            "lat": 40.86986195670095,
            "long": -91.60862290658143
        },
        "velocity": {
            "speed": 244.395617847825,
            "heading": "tbd"
        }
    },
    {
        "flight_id": "668e41ee3f23ded5fecd6cd3",
        "ts": "2024-07-29T09:33:20.271291",
        "path": [
            [
                41.9742,
                -87.9073
            ],
            [
                32.7334,
                -117.1915
            ]
        ],
        "disrupted": false,
        "extra_length": 0,
        "distance_to_arrival": 2437.871100288531,
        "location": {
            "lat": 40.86370851739892,
            "long": -91.62907220440785
        },
        "velocity": {
            "speed": 245.08413930285363,
            "heading": "tbd"
        }
    },
    {
        "flight_id": "668e41ee3f23ded5fecd6cd3",
        "ts": "2024-07-29T09:33:21.271500",
        "path": [
            [
                41.9742,
                -87.9073
            ],
            [
                32.7334,
                -117.1915
            ]
        ],
        "disrupted": false,
        "extra_length": 0,
        "distance_to_arrival": 2436.03884594432,
        "location": {
            "lat": 40.85755450631622,
            "long": -91.64952150223425
        },
        "velocity": {
            "speed": 246.7376723854879,
            "heading": "tbd"
        }
    },
    {
        "flight_id": "668e41ee3f23ded5fecd6cd3",
        "ts": "2024-07-29T09:33:22.271007",
        "path": [
            [
                41.9742,
                -87.9073
            ],
            [
                32.7334,
                -117.1915
            ]
        ],
        "disrupted": false,
        "extra_length": 0,
        "distance_to_arrival": 2434.2063869927983,
        "location": {
            "lat": 40.85139992347074,
            "long": -91.66997080006067
        },
        "velocity": {
            "speed": 244.50120759915004,
            "heading": "tbd"
        }
    },
    {
        "flight_id": "668e41ee3f23ded5fecd6cd3",
        "ts": "2024-07-29T09:33:23.269641",
        "path": [
            [
                41.9742,
                -87.9073
            ],
            [
                32.7334,
                -117.1915
            ]
        ],
        "disrupted": false,
        "extra_length": 0,
        "distance_to_arrival": 2432.3737234722116,
        "location": {
            "lat": 40.84524476888037,
            "long": -91.69042009788708
        },
        "velocity": {
            "speed": 247.1317350748632,
            "heading": "tbd"
        }
    },
    {
        "flight_id": "668e41ee3f23ded5fecd6cd3",
        "ts": "2024-07-29T09:33:24.268627",
        "path": [
            [
                41.9742,
                -87.9073
            ],
            [
                32.7334,
                -117.1915
            ]
        ],
        "disrupted": false,
        "extra_length": 0,
        "distance_to_arrival": 2430.5408554208016,
        "location": {
            "lat": 40.83908904256303,
            "long": -91.7108693957135
        },
        "velocity": {
            "speed": 241.04316631325258,
            "heading": "tbd"
        }
    },
    {
        "flight_id": "668e41ee3f23ded5fecd6cd3",
        "ts": "2024-07-29T09:33:25.267316",
        "path": [
            [
                41.9742,
                -87.9073
            ],
            [
                32.7334,
                -117.1915
            ]
        ],
        "disrupted": false,
        "extra_length": 0,
        "distance_to_arrival": 2428.7077828768097,
        "location": {
            "lat": 40.83293274453669,
            "long": -91.73131869353992
        },
        "velocity": {
            "speed": 241.11492321413684,
            "heading": "tbd"
        }
    },
    {
        "flight_id": "668e41ee3f23ded5fecd6cd3",
        "ts": "2024-07-29T09:33:26.270278",
        "path": [
            [
                41.9742,
                -87.9073
            ],
            [
                32.7334,
                -117.1915
            ]
        ],
        "disrupted": false,
        "extra_length": 0,
        "distance_to_arrival": 2426.8745058784784,
        "location": {
            "lat": 40.82677587481933,
            "long": -91.75176799136634
        },
        "velocity": {
            "speed": 249.02416467348297,
            "heading": "tbd"
        }
    },
    {
        "flight_id": "668e41ee3f23ded5fecd6cd3",
        "ts": "2024-07-29T09:33:27.268710",
        "path": [
            [
                41.9742,
                -87.9073
            ],
            [
                32.7334,
                -117.1915
            ]
        ],
        "disrupted": false,
        "extra_length": 0,
        "distance_to_arrival": 2425.0410244640425,
        "location": {
            "lat": 40.820618433428955,
            "long": -91.77221728919275
        },
        "velocity": {
            "speed": 247.91259110817873,
            "heading": "tbd"
        }
    },
    {
        "flight_id": "668e41ee3f23ded5fecd6cd3",
        "ts": "2024-07-29T09:33:28.270844",
        "path": [
            [
                41.9742,
                -87.9073
            ],
            [
                32.7334,
                -117.1915
            ]
        ],
        "disrupted": false,
        "extra_length": 0,
        "distance_to_arrival": 2423.2073386717416,
        "location": {
            "lat": 40.81446042038362,
            "long": -91.79266658701917
        },
        "velocity": {
            "speed": 248.87383248596504,
            "heading": "tbd"
        }
    },
    {
        "flight_id": "668e41ee3f23ded5fecd6cd3",
        "ts": "2024-07-29T09:33:29.268718",
        "path": [
            [
                41.9742,
                -87.9073
            ],
            [
                32.7334,
                -117.1915
            ]
        ],
        "disrupted": false,
        "extra_length": 0,
        "distance_to_arrival": 2421.3734485398086,
        "location": {
            "lat": 40.80830183570138,
            "long": -91.81311588484559
        },
        "velocity": {
            "speed": 243.4752460398774,
            "heading": "tbd"
        }
    },
    {
        "flight_id": "668e41ee3f23ded5fecd6cd3",
        "ts": "2024-07-29T09:33:30.278496",
        "path": [
            [
                41.9742,
                -87.9073
            ],
            [
                32.7334,
                -117.1915
            ]
        ],
        "disrupted": false,
        "extra_length": 0,
        "distance_to_arrival": 2419.5393541064773,
        "location": {
            "lat": 40.80214267940033,
            "long": -91.833565182672
        },
        "velocity": {
            "speed": 243.279123565259,
            "heading": "tbd"
        }
    },
    {
        "flight_id": "668e41ee3f23ded5fecd6cd3",
        "ts": "2024-07-29T09:33:31.269467",
        "path": [
            [
                41.9742,
                -87.9073
            ],
            [
                32.7334,
                -117.1915
            ]
        ],
        "disrupted": false,
        "extra_length": 0,
        "distance_to_arrival": 2417.7050554099774,
        "location": {
            "lat": 40.7959829514986,
            "long": -91.85401448049842
        },
        "velocity": {
            "speed": 243.06167477913473,
            "heading": "tbd"
        }
    },
    {
        "flight_id": "668e41ee3f23ded5fecd6cd3",
        "ts": "2024-07-29T09:33:32.271058",
        "path": [
            [
                41.9742,
                -87.9073
            ],
            [
                32.7334,
                -117.1915
            ]
        ],
        "disrupted": false,
        "extra_length": 0,
        "distance_to_arrival": 2415.8705524885404,
        "location": {
            "lat": 40.78982265201435,
            "long": -91.87446377832484
        },
        "velocity": {
            "speed": 241.27757159747776,
            "heading": "tbd"
        }
    },
    {
        "flight_id": "668e41ee3f23ded5fecd6cd3",
        "ts": "2024-07-29T09:33:33.271838",
        "path": [
            [
                41.9742,
                -87.9073
            ],
            [
                32.7334,
                -117.1915
            ]
        ],
        "disrupted": false,
        "extra_length": 0,
        "distance_to_arrival": 2414.035845380395,
        "location": {
            "lat": 40.78366178096575,
            "long": -91.89491307615125
        },
        "velocity": {
            "speed": 245.60946326194215,
            "heading": "tbd"
        }
    },
    {
        "flight_id": "668e41ee3f23ded5fecd6cd3",
        "ts": "2024-07-29T09:33:34.269493",
        "path": [
            [
                41.9742,
                -87.9073
            ],
            [
                32.7334,
                -117.1915
            ]
        ],
        "disrupted": false,
        "extra_length": 0,
        "distance_to_arrival": 2412.2009341237654,
        "location": {
            "lat": 40.77750033837101,
            "long": -91.91536237397767
        },
        "velocity": {
            "speed": 245.70438888439713,
            "heading": "tbd"
        }
    },
    {
        "flight_id": "668e41ee3f23ded5fecd6cd3",
        "ts": "2024-07-29T09:33:35.266292",
        "path": [
            [
                41.9742,
                -87.9073
            ],
            [
                32.7334,
                -117.1915
            ]
        ],
        "disrupted": false,
        "extra_length": 0,
        "distance_to_arrival": 2410.3658187568763,
        "location": {
            "lat": 40.77133832424837,
            "long": -91.93581167180409
        },
        "velocity": {
            "speed": 241.52847519347603,
            "heading": "tbd"
        }
    },
    {
        "flight_id": "668e41ee3f23ded5fecd6cd3",
        "ts": "2024-07-29T09:33:36.269962",
        "path": [
            [
                41.9742,
                -87.9073
            ],
            [
                32.7334,
                -117.1915
            ]
        ],
        "disrupted": false,
        "extra_length": 0,
        "distance_to_arrival": 2408.530499317953,
        "location": {
            "lat": 40.765175738616094,
            "long": -91.9562609696305
        },
        "velocity": {
            "speed": 240.5928394875046,
            "heading": "tbd"
        }
    },
    {
        "flight_id": "668e41ee3f23ded5fecd6cd3",
        "ts": "2024-07-29T09:33:37.271321",
        "path": [
            [
                41.9742,
                -87.9073
            ],
            [
                32.7334,
                -117.1915
            ]
        ],
        "disrupted": false,
        "extra_length": 0,
        "distance_to_arrival": 2406.694975845213,
        "location": {
            "lat": 40.75901258149247,
            "long": -91.97671026745692
        },
        "velocity": {
            "speed": 247.26320501938943,
            "heading": "tbd"
        }
    },
    {
        "flight_id": "668e41ee3f23ded5fecd6cd3",
        "ts": "2024-07-29T09:33:38.266801",
        "path": [
            [
                41.9742,
                -87.9073
            ],
            [
                32.7334,
                -117.1915
            ]
        ],
        "disrupted": false,
        "extra_length": 0,
        "distance_to_arrival": 2404.859248376879,
        "location": {
            "lat": 40.75284885289583,
            "long": -91.99715956528333
        },
        "velocity": {
            "speed": 240.28592244037912,
            "heading": "tbd"
        }
    },
    {
        "flight_id": "668e41ee3f23ded5fecd6cd3",
        "ts": "2024-07-29T09:33:39.270453",
        "path": [
            [
                41.9742,
                -87.9073
            ],
            [
                32.7334,
                -117.1915
            ]
        ],
        "disrupted": false,
        "extra_length": 0,
        "distance_to_arrival": 2403.0233169511653,
        "location": {
            "lat": 40.74668455284452,
            "long": -92.01760886310976
        },
        "velocity": {
            "speed": 249.26857789648813,
>>>>>>> 65c627c7
            "heading": "tbd"
        }
    }
]<|MERGE_RESOLUTION|>--- conflicted
+++ resolved
@@ -1,1727 +1,66 @@
 [
     {
-<<<<<<< HEAD
-        "flight_id": "668e41ee3f23ded5fecd6cd7",
-        "ts": "2024-07-29T14:45:36.018136",
-=======
->>>>>>> 65c627c7
-        "path": [
-            [
-                32.7334,
-                -117.1915
-            ],
-            [
-                32.7334,
-                -117.1915
-            ]
-        ],
-        "disrupted": false,
-        "extra_length": 0,
-        "distance_to_arrival": 2766.100545436397,
-        "location": {
-            "lat": 41.96815031948345,
-            "long": -87.92774929782642
-        },
-        "velocity": {
-<<<<<<< HEAD
-            "speed": 243.25626806630862,
-=======
-            "speed": 248.743748904402,
->>>>>>> 65c627c7
-            "heading": "tbd"
-        }
-    },
-    {
-<<<<<<< HEAD
-        "flight_id": "668e41ee3f23ded5fecd6cd7",
-        "ts": "2024-07-29T14:45:37.009712",
-=======
-        "flight_id": "668e41ee3f23ded5fecd6cd3",
-        "ts": "2024-07-29T09:30:20.280441",
->>>>>>> 65c627c7
-        "path": [
-            [
-                41.9742,
-                -87.9073
-            ],
-            [
-                32.7334,
-                -117.1915
-            ]
-        ],
-        "disrupted": false,
-        "extra_length": 0,
-        "distance_to_arrival": 2764.305956645179,
-        "location": {
-            "lat": 41.96210006440686,
-            "long": -87.94819859565283
-        },
-        "velocity": {
-            "speed": 240.98710979257487,
-            "heading": "tbd"
-        }
-    },
-    {
-        "flight_id": "668e41ee3f23ded5fecd6cd3",
-        "ts": "2024-07-29T09:30:21.270335",
-        "path": [
-            [
-                41.9742,
-                -87.9073
-            ],
-            [
-                32.7334,
-                -117.1915
-            ]
-        ],
-        "disrupted": false,
-        "extra_length": 0,
-        "distance_to_arrival": 2762.5111562966026,
-        "location": {
-            "lat": 41.95604923478315,
-            "long": -87.96864789347924
-        },
-        "velocity": {
-<<<<<<< HEAD
-            "speed": 247.47462365012294,
-=======
-            "speed": 246.73270406934216,
->>>>>>> 65c627c7
-            "heading": "tbd"
-        }
-    },
-    {
-<<<<<<< HEAD
-        "flight_id": "668e41ee3f23ded5fecd6cd7",
-        "ts": "2024-07-29T14:45:38.006188",
-        "path": [
-            [
-                32.7334,
-                -117.1915
-            ],
-            [
-                33.9416,
-                -118.4085
-            ],
-            [
-                33.4342,
-                -112.0126
-            ]
-        ],
-        "disrupted": true,
-        "extra_length": 281.22890927139713,
-        "distance_to_arrival": 647.0047499298956,
-        "location": {
-            "lat": 33.57925925621097,
-            "long": -118.0417407515495
-        },
-        "velocity": {
-            "speed": 242.91979983070115,
-=======
-        "flight_id": "668e41ee3f23ded5fecd6cd3",
-        "ts": "2024-07-29T09:30:22.267298",
-        "path": [
-            [
-                41.9742,
-                -87.9073
-            ],
-            [
-                32.7334,
-                -117.1915
-            ]
-        ],
-        "disrupted": false,
-        "extra_length": 0,
-        "distance_to_arrival": 2760.7161444292183,
-        "location": {
-            "lat": 41.94999783062525,
-            "long": -87.98909719130566
-        },
-        "velocity": {
-            "speed": 247.23514783582445,
-            "heading": "tbd"
-        }
-    },
-    {
-        "flight_id": "668e41ee3f23ded5fecd6cd3",
-        "ts": "2024-07-29T09:30:23.268969",
-        "path": [
-            [
-                41.9742,
-                -87.9073
-            ],
-            [
-                32.7334,
-                -117.1915
-            ]
-        ],
-        "disrupted": false,
-        "extra_length": 0,
-        "distance_to_arrival": 2758.9209210815657,
-        "location": {
-            "lat": 41.94394585194611,
-            "long": -88.00954648913208
-        },
-        "velocity": {
-            "speed": 248.50878243108303,
->>>>>>> 65c627c7
-            "heading": "tbd"
-        }
-    },
-    {
-<<<<<<< HEAD
-        "flight_id": "668e41ee3f23ded5fecd6cd7",
-        "ts": "2024-07-29T14:45:39.010421",
-        "path": [
-            [
-                32.7334,
-                -117.1915
-            ],
-            [
-                33.9416,
-                -118.4085
-            ],
-            [
-                33.4342,
-                -112.0126
-            ]
-        ],
-        "disrupted": true,
-        "extra_length": 281.22890927139713,
-        "distance_to_arrival": 606.293880546043,
-        "location": {
-            "lat": 33.85939298968078,
-            "long": -118.32515433539933
-        },
-        "velocity": {
-            "speed": 240.72760641653153,
-=======
-        "flight_id": "668e41ee3f23ded5fecd6cd3",
-        "ts": "2024-07-29T09:30:24.264039",
-        "path": [
-            [
-                41.9742,
-                -87.9073
-            ],
-            [
-                32.7334,
-                -117.1915
-            ]
-        ],
-        "disrupted": false,
-        "extra_length": 0,
-        "distance_to_arrival": 2757.125486292192,
-        "location": {
-            "lat": 41.937893298758716,
-            "long": -88.0299957869585
-        },
-        "velocity": {
-            "speed": 241.8749040810653,
-            "heading": "tbd"
-        }
-    },
-    {
-        "flight_id": "668e41ee3f23ded5fecd6cd3",
-        "ts": "2024-07-29T09:30:25.266296",
-        "path": [
-            [
-                41.9742,
-                -87.9073
-            ],
-            [
-                32.7334,
-                -117.1915
-            ]
-        ],
-        "disrupted": false,
-        "extra_length": 0,
-        "distance_to_arrival": 2755.3298400996396,
-        "location": {
-            "lat": 41.93184017107608,
-            "long": -88.05044508478491
-        },
-        "velocity": {
-            "speed": 241.50448782216975,
->>>>>>> 65c627c7
-            "heading": "tbd"
-        }
-    },
-    {
-<<<<<<< HEAD
-        "flight_id": "668e41ee3f23ded5fecd6cd7",
-        "ts": "2024-07-29T14:45:40.009482",
-        "path": [
-            [
-                32.7334,
-                -117.1915
-            ],
-            [
-                33.9416,
-                -118.4085
-            ],
-            [
-                33.4342,
-                -112.0126
-            ]
-        ],
-        "disrupted": true,
-        "extra_length": 281.22890927139713,
-        "distance_to_arrival": 594.3470115210997,
-        "location": {
-            "lat": 33.9416,
-            "long": -118.4085
-        },
-        "velocity": {
-            "speed": 241.017267175636,
-=======
-        "flight_id": "668e41ee3f23ded5fecd6cd3",
-        "ts": "2024-07-29T09:30:26.270361",
-        "path": [
-            [
-                41.9742,
-                -87.9073
-            ],
-            [
-                32.7334,
-                -117.1915
-            ]
-        ],
-        "disrupted": false,
-        "extra_length": 0,
-        "distance_to_arrival": 2753.533982542447,
-        "location": {
-            "lat": 41.925786468911234,
-            "long": -88.07089438261133
-        },
-        "velocity": {
-            "speed": 247.23085284971768,
-            "heading": "tbd"
-        }
-    },
-    {
-        "flight_id": "668e41ee3f23ded5fecd6cd3",
-        "ts": "2024-07-29T09:30:27.268390",
-        "path": [
-            [
-                41.9742,
-                -87.9073
-            ],
-            [
-                32.7334,
-                -117.1915
-            ]
-        ],
-        "disrupted": false,
-        "extra_length": 0,
-        "distance_to_arrival": 2751.737913659155,
-        "location": {
-            "lat": 41.91973219227725,
-            "long": -88.09134368043773
-        },
-        "velocity": {
-            "speed": 247.05569250172505,
->>>>>>> 65c627c7
-            "heading": "tbd"
-        }
-    },
-    {
-<<<<<<< HEAD
-        "flight_id": "668e41ee3f23ded5fecd6cd7",
-        "ts": "2024-07-29T14:45:41.009836",
-        "path": [
-            [
-                32.7334,
-                -117.1915
-            ],
-            [
-                33.9416,
-                -118.4085
-            ],
-            [
-                33.4342,
-                -112.0126
-            ]
-        ],
-        "disrupted": true,
-        "extra_length": 281.22890927139713,
-        "distance_to_arrival": 553.7517735638486,
-        "location": {
-            "lat": 33.906933369318494,
-            "long": -117.97031264914503
-        },
-        "velocity": {
-            "speed": 242.17367588117222,
-=======
-        "flight_id": "668e41ee3f23ded5fecd6cd3",
-        "ts": "2024-07-29T09:30:28.268656",
-        "path": [
-            [
-                41.9742,
-                -87.9073
-            ],
-            [
-                32.7334,
-                -117.1915
-            ]
-        ],
-        "disrupted": false,
-        "extra_length": 0,
-        "distance_to_arrival": 2749.941633488297,
-        "location": {
-            "lat": 41.91367734118721,
-            "long": -88.11179297826416
-        },
-        "velocity": {
-            "speed": 240.91335123433046,
-            "heading": "tbd"
-        }
-    },
-    {
-        "flight_id": "668e41ee3f23ded5fecd6cd3",
-        "ts": "2024-07-29T09:30:29.269885",
-        "path": [
-            [
-                41.9742,
-                -87.9073
-            ],
-            [
-                32.7334,
-                -117.1915
-            ]
-        ],
-        "disrupted": false,
-        "extra_length": 0,
-        "distance_to_arrival": 2748.145142068412,
-        "location": {
-            "lat": 41.90762191565423,
-            "long": -88.13224227609058
-        },
-        "velocity": {
-            "speed": 244.46910685424018,
->>>>>>> 65c627c7
-            "heading": "tbd"
-        }
-    },
-    {
-<<<<<<< HEAD
-        "flight_id": "668e41ee3f23ded5fecd6cd7",
-        "ts": "2024-07-29T14:45:42.010558",
-        "path": [
-            [
-                32.7334,
-                -117.1915
-            ],
-            [
-                33.9416,
-                -118.4085
-            ],
-            [
-                33.4342,
-                -112.0126
-            ]
-        ],
-        "disrupted": true,
-        "extra_length": 281.22890927139713,
-        "distance_to_arrival": 513.1374930365546,
-        "location": {
-            "lat": 33.87225263464524,
-            "long": -117.53212529829005
-        },
-        "velocity": {
-            "speed": 244.88130017926747,
-=======
-        "flight_id": "668e41ee3f23ded5fecd6cd3",
-        "ts": "2024-07-29T09:30:30.268719",
-        "path": [
-            [
-                41.9742,
-                -87.9073
-            ],
-            [
-                32.7334,
-                -117.1915
-            ]
-        ],
-        "disrupted": false,
-        "extra_length": 0,
-        "distance_to_arrival": 2746.3484394380334,
-        "location": {
-            "lat": 41.90156591569148,
-            "long": -88.15269157391698
-        },
-        "velocity": {
-            "speed": 248.27215189213882,
-            "heading": "tbd"
-        }
-    },
-    {
-        "flight_id": "668e41ee3f23ded5fecd6cd3",
-        "ts": "2024-07-29T09:30:31.270032",
-        "path": [
-            [
-                41.9742,
-                -87.9073
-            ],
-            [
-                32.7334,
-                -117.1915
-            ]
-        ],
-        "disrupted": false,
-        "extra_length": 0,
-        "distance_to_arrival": 2744.5515256356925,
-        "location": {
-            "lat": 41.8955093413121,
-            "long": -88.17314087174341
-        },
-        "velocity": {
-            "speed": 244.70033125710552,
->>>>>>> 65c627c7
-            "heading": "tbd"
-        }
-    },
-    {
-<<<<<<< HEAD
-        "flight_id": "668e41ee3f23ded5fecd6cd7",
-        "ts": "2024-07-29T14:45:43.009246",
-        "path": [
-            [
-                32.7334,
-                -117.1915
-            ],
-            [
-                33.9416,
-                -118.4085
-            ],
-            [
-                33.4342,
-                -112.0126
-            ]
-        ],
-        "disrupted": true,
-        "extra_length": 281.22890927139713,
-        "distance_to_arrival": 472.5043674065631,
-        "location": {
-            "lat": 33.837557802953576,
-            "long": -117.09393794743507
-        },
-        "velocity": {
-            "speed": 242.0091172488614,
-=======
-        "flight_id": "668e41ee3f23ded5fecd6cd3",
-        "ts": "2024-07-29T09:30:32.267528",
-        "path": [
-            [
-                41.9742,
-                -87.9073
-            ],
-            [
-                32.7334,
-                -117.1915
-            ]
-        ],
-        "disrupted": false,
-        "extra_length": 0,
-        "distance_to_arrival": 2742.754400699919,
-        "location": {
-            "lat": 41.889452192529305,
-            "long": -88.19359016956983
-        },
-        "velocity": {
-            "speed": 247.0773004826581,
-            "heading": "tbd"
-        }
-    },
-    {
-        "flight_id": "668e41ee3f23ded5fecd6cd3",
-        "ts": "2024-07-29T09:30:33.266761",
-        "path": [
-            [
-                41.9742,
-                -87.9073
-            ],
-            [
-                32.7334,
-                -117.1915
-            ]
-        ],
-        "disrupted": false,
-        "extra_length": 0,
-        "distance_to_arrival": 2740.9570646692446,
-        "location": {
-            "lat": 41.883394469356325,
-            "long": -88.21403946739623
-        },
-        "velocity": {
-            "speed": 243.95331854204267,
->>>>>>> 65c627c7
-            "heading": "tbd"
-        }
-    },
-    {
-<<<<<<< HEAD
-        "flight_id": "668e41ee3f23ded5fecd6cd7",
-        "ts": "2024-07-29T14:45:44.007009",
-        "path": [
-            [
-                32.7334,
-                -117.1915
-            ],
-            [
-                33.9416,
-                -118.4085
-            ],
-            [
-                33.4342,
-                -112.0126
-            ]
-        ],
-        "disrupted": true,
-        "extra_length": 281.22890927139713,
-        "distance_to_arrival": 431.8525934784388,
-        "location": {
-            "lat": 33.80284888124032,
-            "long": -116.65575059658009
-        },
-        "velocity": {
-            "speed": 240.6828928161785,
-=======
-        "flight_id": "668e41ee3f23ded5fecd6cd3",
-        "ts": "2024-07-29T09:30:34.269282",
-        "path": [
-            [
-                41.9742,
-                -87.9073
-            ],
-            [
-                32.7334,
-                -117.1915
-            ]
-        ],
-        "disrupted": false,
-        "extra_length": 0,
-        "distance_to_arrival": 2739.1595175821935,
-        "location": {
-            "lat": 41.8773361718064,
-            "long": -88.23448876522266
-        },
-        "velocity": {
-            "speed": 245.6483728656872,
-            "heading": "tbd"
-        }
-    },
-    {
-        "flight_id": "668e41ee3f23ded5fecd6cd3",
-        "ts": "2024-07-29T09:30:35.274353",
-        "path": [
-            [
-                41.9742,
-                -87.9073
-            ],
-            [
-                32.7334,
-                -117.1915
-            ]
-        ],
-        "disrupted": false,
-        "extra_length": 0,
-        "distance_to_arrival": 2737.3617594772954,
-        "location": {
-            "lat": 41.87127729989281,
-            "long": -88.25493806304908
-        },
-        "velocity": {
-            "speed": 243.86617573371618,
->>>>>>> 65c627c7
-            "heading": "tbd"
-        }
-    },
-    {
-<<<<<<< HEAD
-        "flight_id": "668e41ee3f23ded5fecd6cd7",
-        "ts": "2024-07-29T14:45:45.008637",
-        "path": [
-            [
-                32.7334,
-                -117.1915
-            ],
-            [
-                33.9416,
-                -118.4085
-            ],
-            [
-                33.4342,
-                -112.0126
-            ]
-        ],
-        "disrupted": true,
-        "extra_length": 281.22890927139713,
-        "distance_to_arrival": 391.1823674074545,
-        "location": {
-            "lat": 33.768125876525836,
-            "long": -116.2175632457251
-        },
-        "velocity": {
-            "speed": 245.8956782530246,
-=======
-        "flight_id": "668e41ee3f23ded5fecd6cd3",
-        "ts": "2024-07-29T09:30:36.269147",
-        "path": [
-            [
-                41.9742,
-                -87.9073
-            ],
-            [
-                32.7334,
-                -117.1915
-            ]
-        ],
-        "disrupted": false,
-        "extra_length": 0,
-        "distance_to_arrival": 2735.5637903930715,
-        "location": {
-            "lat": 41.86521785362886,
-            "long": -88.27538736087548
-        },
-        "velocity": {
-            "speed": 241.13478849561739,
-            "heading": "tbd"
-        }
-    },
-    {
-        "flight_id": "668e41ee3f23ded5fecd6cd3",
-        "ts": "2024-07-29T09:30:37.267107",
-        "path": [
-            [
-                41.9742,
-                -87.9073
-            ],
-            [
-                32.7334,
-                -117.1915
-            ]
-        ],
-        "disrupted": false,
-        "extra_length": 0,
-        "distance_to_arrival": 2733.765610368043,
-        "location": {
-            "lat": 41.85915783302791,
-            "long": -88.29583665870192
-        },
-        "velocity": {
-            "speed": 242.78762884969905,
->>>>>>> 65c627c7
-            "heading": "tbd"
-        }
-    },
-    {
-<<<<<<< HEAD
-        "flight_id": "668e41ee3f23ded5fecd6cd7",
-        "ts": "2024-07-29T14:45:46.009636",
-        "path": [
-            [
-                32.7334,
-                -117.1915
-            ],
-            [
-                33.9416,
-                -118.4085
-            ],
-            [
-                33.4342,
-                -112.0126
-            ]
-        ],
-        "disrupted": true,
-        "extra_length": 281.22890927139713,
-        "distance_to_arrival": 350.49388471304457,
-        "location": {
-            "lat": 33.733388795854,
-            "long": -115.77937589487013
-        },
-        "velocity": {
-            "speed": 246.19272625620783,
-=======
-        "flight_id": "668e41ee3f23ded5fecd6cd3",
-        "ts": "2024-07-29T09:30:38.270722",
-        "path": [
-            [
-                41.9742,
-                -87.9073
-            ],
-            [
-                32.7334,
-                -117.1915
-            ]
-        ],
-        "disrupted": false,
-        "extra_length": 0,
-        "distance_to_arrival": 2731.9672194407344,
-        "location": {
-            "lat": 41.85309723810329,
-            "long": -88.31628595652833
-        },
-        "velocity": {
-            "speed": 249.8214051517692,
-            "heading": "tbd"
-        }
-    },
-    {
-        "flight_id": "668e41ee3f23ded5fecd6cd3",
-        "ts": "2024-07-29T09:30:39.266286",
-        "path": [
-            [
-                41.9742,
-                -87.9073
-            ],
-            [
-                32.7334,
-                -117.1915
-            ]
-        ],
-        "disrupted": false,
-        "extra_length": 0,
-        "distance_to_arrival": 2730.1686176496632,
-        "location": {
-            "lat": 41.84703606886839,
-            "long": -88.33673525435474
-        },
-        "velocity": {
-            "speed": 246.95547760089144,
->>>>>>> 65c627c7
-            "heading": "tbd"
-        }
-    },
-    {
-<<<<<<< HEAD
-        "flight_id": "668e41ee3f23ded5fecd6cd7",
-        "ts": "2024-07-29T14:45:47.010673",
-        "path": [
-            [
-                32.7334,
-                -117.1915
-            ],
-            [
-                33.9416,
-                -118.4085
-            ],
-            [
-                33.4342,
-                -112.0126
-            ]
-        ],
-        "disrupted": true,
-        "extra_length": 281.22890927139713,
-        "distance_to_arrival": 309.7873402922268,
-        "location": {
-            "lat": 33.698637646292234,
-            "long": -115.34118854401514
-        },
-        "velocity": {
-            "speed": 249.8952532577955,
-=======
-        "flight_id": "668e41ee3f23ded5fecd6cd3",
-        "ts": "2024-07-29T09:30:40.274718",
-        "path": [
-            [
-                41.9742,
-                -87.9073
-            ],
-            [
-                32.7334,
-                -117.1915
-            ]
-        ],
-        "disrupted": false,
-        "extra_length": 0,
-        "distance_to_arrival": 2728.3698050333464,
-        "location": {
-            "lat": 41.840974325336646,
-            "long": -88.35718455218115
-        },
-        "velocity": {
-            "speed": 245.54914731419314,
-            "heading": "tbd"
-        }
-    },
-    {
-        "flight_id": "668e41ee3f23ded5fecd6cd3",
-        "ts": "2024-07-29T09:30:41.271747",
-        "path": [
-            [
-                41.9742,
-                -87.9073
-            ],
-            [
-                32.7334,
-                -117.1915
-            ]
-        ],
-        "disrupted": false,
-        "extra_length": 0,
-        "distance_to_arrival": 2726.5707816303006,
-        "location": {
-            "lat": 41.83491200752148,
-            "long": -88.37763385000758
-        },
-        "velocity": {
-            "speed": 248.79800102302175,
->>>>>>> 65c627c7
-            "heading": "tbd"
-        }
-    },
-    {
-<<<<<<< HEAD
-        "flight_id": "668e41ee3f23ded5fecd6cd7",
-        "ts": "2024-07-29T14:45:48.009917",
-=======
-        "flight_id": "668e41ee3f23ded5fecd6cd3",
-        "ts": "2024-07-29T09:30:42.271065",
->>>>>>> 65c627c7
-        "path": [
-            [
-                32.7334,
-                -117.1915
-            ],
-            [
-<<<<<<< HEAD
-                33.9416,
-                -118.4085
-            ],
-            [
-                33.4342,
-                -112.0126
-            ]
-        ],
-        "disrupted": true,
-        "extra_length": 281.22890927139713,
-        "distance_to_arrival": 269.0629284329912,
-        "location": {
-            "lat": 33.66387243493154,
-            "long": -114.90300119316016
-        },
-        "velocity": {
-            "speed": 246.7270022761612,
-=======
-                32.7334,
-                -117.1915
-            ]
-        ],
-        "disrupted": false,
-        "extra_length": 0,
-        "distance_to_arrival": 2724.7715474790402,
-        "location": {
-            "lat": 41.828849115436356,
-            "long": -88.39808314783399
-        },
-        "velocity": {
-            "speed": 247.58587083146497,
->>>>>>> 65c627c7
-            "heading": "tbd"
-        }
-    },
-    {
-<<<<<<< HEAD
-        "flight_id": "668e41ee3f23ded5fecd6cd7",
-        "ts": "2024-07-29T14:45:49.008616",
-=======
-        "flight_id": "668e41ee3f23ded5fecd6cd3",
-        "ts": "2024-07-29T09:30:43.271388",
->>>>>>> 65c627c7
-        "path": [
-            [
-                32.7334,
-                -117.1915
-            ],
-            [
-<<<<<<< HEAD
-                33.9416,
-                -118.4085
-            ],
-            [
-                33.4342,
-                -112.0126
-            ]
-        ],
-        "disrupted": true,
-        "extra_length": 281.22890927139713,
-        "distance_to_arrival": 228.32084282766073,
-        "location": {
-            "lat": 33.6290931688865,
-            "long": -114.46481384230518
-        },
-        "velocity": {
-            "speed": 244.99825300085237,
-=======
-                32.7334,
-                -117.1915
-            ]
-        ],
-        "disrupted": false,
-        "extra_length": 0,
-        "distance_to_arrival": 2722.9721026180773,
-        "location": {
-            "lat": 41.82278564909478,
-            "long": -88.4185324456604
-        },
-        "velocity": {
-            "speed": 248.08889697151812,
->>>>>>> 65c627c7
-            "heading": "tbd"
-        }
-    },
-    {
-<<<<<<< HEAD
-        "flight_id": "668e41ee3f23ded5fecd6cd7",
-        "ts": "2024-07-29T14:45:50.007813",
-=======
-        "flight_id": "668e41ee3f23ded5fecd6cd3",
-        "ts": "2024-07-29T09:30:44.268679",
->>>>>>> 65c627c7
-        "path": [
-            [
-                32.7334,
-                -117.1915
-            ],
-            [
-<<<<<<< HEAD
-                33.9416,
-                -118.4085
-            ],
-            [
-                33.4342,
-                -112.0126
-            ]
-        ],
-        "disrupted": true,
-        "extra_length": 281.22890927139713,
-        "distance_to_arrival": 187.56127658622103,
-        "location": {
-            "lat": 33.59429985529523,
-            "long": -114.0266264914502
-        },
-        "velocity": {
-            "speed": 242.2183545957496,
-=======
-                32.7334,
-                -117.1915
-            ]
-        ],
-        "disrupted": false,
-        "extra_length": 0,
-        "distance_to_arrival": 2721.172447085922,
-        "location": {
-            "lat": 41.81672160851028,
-            "long": -88.43898174348683
-        },
-        "velocity": {
-            "speed": 241.5436486198382,
->>>>>>> 65c627c7
-            "heading": "tbd"
-        }
-    },
-    {
-<<<<<<< HEAD
-        "flight_id": "668e41ee3f23ded5fecd6cd7",
-        "ts": "2024-07-29T14:45:51.010293",
-=======
-        "flight_id": "668e41ee3f23ded5fecd6cd3",
-        "ts": "2024-07-29T09:30:45.271104",
->>>>>>> 65c627c7
-        "path": [
-            [
-                32.7334,
-                -117.1915
-            ],
-            [
-<<<<<<< HEAD
-                33.9416,
-                -118.4085
-            ],
-            [
-                33.4342,
-                -112.0126
-            ]
-        ],
-        "disrupted": true,
-        "extra_length": 281.22890927139713,
-        "distance_to_arrival": 146.78442224962583,
-        "location": {
-            "lat": 33.559492501319504,
-            "long": -113.58843914059521
-        },
-        "velocity": {
-            "speed": 100,
-=======
-                32.7334,
-                -117.1915
-            ]
-        ],
-        "disrupted": false,
-        "extra_length": 0,
-        "distance_to_arrival": 2719.3725809210882,
-        "location": {
-            "lat": 41.81065699369639,
-            "long": -88.45943104131325
-        },
-        "velocity": {
-            "speed": 243.79376364822144,
->>>>>>> 65c627c7
-            "heading": "tbd"
-        }
-    },
-    {
-<<<<<<< HEAD
-        "flight_id": "668e41ee3f23ded5fecd6cd7",
-        "ts": "2024-07-29T14:45:52.006470",
-=======
-        "flight_id": "668e41ee3f23ded5fecd6cd3",
-        "ts": "2024-07-29T09:30:46.269873",
->>>>>>> 65c627c7
-        "path": [
-            [
-                32.7334,
-                -117.1915
-            ],
-            [
-<<<<<<< HEAD
-                33.9416,
-                -118.4085
-            ],
-            [
-                33.4342,
-                -112.0126
-            ]
-        ],
-        "disrupted": true,
-        "extra_length": 281.22890927139713,
-        "distance_to_arrival": 105.99047180307568,
-        "location": {
-            "lat": 33.524671114144695,
-            "long": -113.15025178974025
-        },
-        "velocity": {
-            "speed": 100,
-=======
-                32.7334,
-                -117.1915
-            ]
-        ],
-        "disrupted": false,
-        "extra_length": 0,
-        "distance_to_arrival": 2717.57250416208,
-        "location": {
-            "lat": 41.8045918046667,
-            "long": -88.47988033913965
-        },
-        "velocity": {
-            "speed": 246.6679530152554,
->>>>>>> 65c627c7
-            "heading": "tbd"
-        }
-    },
-    {
-<<<<<<< HEAD
-        "flight_id": "668e41ee3f23ded5fecd6cd7",
-        "ts": "2024-07-29T14:45:53.011218",
-=======
-        "flight_id": "668e41ee3f23ded5fecd6cd3",
-        "ts": "2024-07-29T09:30:47.270188",
->>>>>>> 65c627c7
-        "path": [
-            [
-                32.7334,
-                -117.1915
-            ],
-            [
-<<<<<<< HEAD
-                33.9416,
-                -118.4085
-            ],
-            [
-                33.4342,
-                -112.0126
-            ]
-        ],
-        "disrupted": true,
-        "extra_length": 281.22890927139713,
-        "distance_to_arrival": 65.17961668926685,
-        "location": {
-            "lat": 33.489835700979775,
-            "long": -112.71206443888526
-        },
-        "velocity": {
-            "speed": 100,
-=======
-                32.7334,
-                -117.1915
-            ]
-        ],
-        "disrupted": false,
-        "extra_length": 0,
-        "distance_to_arrival": 2715.7722168474015,
-        "location": {
-            "lat": 41.798526041434805,
-            "long": -88.50032963696609
-        },
-        "velocity": {
-            "speed": 243.62505741448106,
->>>>>>> 65c627c7
-            "heading": "tbd"
-        }
-    },
-    {
-<<<<<<< HEAD
-        "flight_id": "668e41ee3f23ded5fecd6cd7",
-        "ts": "2024-07-29T14:45:54.008414",
-=======
-        "flight_id": "668e41ee3f23ded5fecd6cd3",
-        "ts": "2024-07-29T09:30:48.268479",
->>>>>>> 65c627c7
-        "path": [
-            [
-                32.7334,
-                -117.1915
-            ],
-            [
-<<<<<<< HEAD
-                33.9416,
-                -118.4085
-            ],
-            [
-                33.4342,
-                -112.0126
-            ]
-        ],
-        "disrupted": true,
-        "extra_length": 281.22890927139713,
-        "distance_to_arrival": 24.35204782163066,
-        "location": {
-            "lat": 33.45498626905738,
-            "long": -112.27387708803029
-        },
-        "velocity": {
-            "speed": 100,
-=======
-                32.7334,
-                -117.1915
-            ]
-        ],
-        "disrupted": false,
-        "extra_length": 0,
-        "distance_to_arrival": 2713.9717190155634,
-        "location": {
-            "lat": 41.79245970401434,
-            "long": -88.5207789347925
-        },
-        "velocity": {
-            "speed": 247.9404981865924,
->>>>>>> 65c627c7
-            "heading": "tbd"
-        }
-    },
-    {
-<<<<<<< HEAD
-        "flight_id": "668e41ee3f23ded5fecd6cd7",
-        "ts": "2024-07-29T14:45:55.004243",
-=======
-        "flight_id": "668e41ee3f23ded5fecd6cd3",
-        "ts": "2024-07-29T09:30:49.270213",
->>>>>>> 65c627c7
-        "path": [
-            [
-                32.7334,
-                -117.1915
-            ],
-            [
-<<<<<<< HEAD
-                33.9416,
-                -118.4085
-            ],
-            [
-                33.4342,
-                -112.0126
-            ]
-        ],
-        "disrupted": true,
-        "extra_length": 281.22890927139713,
-        "distance_to_arrival": 0.0,
-        "location": {
-            "lat": 33.4342,
-            "long": -112.0126
-        },
-        "velocity": {
-            "speed": 100,
-=======
-                32.7334,
-                -117.1915
-            ]
-        ],
-        "disrupted": false,
-        "extra_length": 0,
-        "distance_to_arrival": 2712.171010705065,
-        "location": {
-            "lat": 41.78639279241897,
-            "long": -88.5412282326189
-        },
-        "velocity": {
-            "speed": 245.9062889682904,
->>>>>>> 65c627c7
-            "heading": "tbd"
-        }
-    },
-    {
-<<<<<<< HEAD
         "flight_id": "668e41ee3f23ded5fecd6cd5",
-        "ts": "2024-07-29T14:46:05.247926",
-=======
-        "flight_id": "668e41ee3f23ded5fecd6cd3",
-        "ts": "2024-07-29T09:30:50.271276",
->>>>>>> 65c627c7
+        "ts": "2024-07-29T14:46:10.240506",
         "path": [
             [
                 47.4502,
                 -122.3088
             ],
             [
-<<<<<<< HEAD
+                32.7334,
+                -117.1915
+            ]
+        ],
+        "disrupted": false,
+        "extra_length": 0,
+        "distance_to_arrival": 2692.349338708189,
+        "location": {
+            "lat": 41.719618873258604,
+            "long": -88.76617050870951
+        },
+        "velocity": {
+            "speed": 245.53419368002724,
+            "heading": "tbd"
+        }
+    },
+    {
+        "flight_id": "668e41ee3f23ded5fecd6cd3",
+        "ts": "2024-07-29T09:31:01.270461",
+        "path": [
+            [
+                41.9742,
+                -87.9073
+            ],
+            [
+                39.8561,
+                -104.6737
+            ]
+        ],
+        "disrupted": false,
+        "extra_length": 0,
+        "distance_to_arrival": 2690.5461076563984,
+        "location": {
+            "lat": 41.71354507263939,
+            "long": -88.78661980653592
+        },
+        "velocity": {
+            "speed": 241.78939358390502,
+            "heading": "tbd"
+        }
+    },
+    {
+        "flight_id": "668e41ee3f23ded5fecd6cd3",
+        "ts": "2024-07-29T09:31:02.270592",
+        "path": [
+            [
+                47.4502,
+                -122.3088
+            ],
+            [
+
                 36.08,
                 -115.1537
-=======
-                32.7334,
-                -117.1915
-            ]
-        ],
-        "disrupted": false,
-        "extra_length": 0,
-        "distance_to_arrival": 2710.3700919544044,
-        "location": {
-            "lat": 41.78032530666236,
-            "long": -88.56167753044534
-        },
-        "velocity": {
-            "speed": 249.4849904727641,
-            "heading": "tbd"
-        }
-    },
-    {
-        "flight_id": "668e41ee3f23ded5fecd6cd3",
-        "ts": "2024-07-29T09:30:51.269823",
-        "path": [
-            [
-                41.9742,
-                -87.9073
->>>>>>> 65c627c7
-            ],
-            [
-                39.8561,
-                -104.6737
-            ]
-        ],
-<<<<<<< HEAD
-        "disrupted": true,
-        "extra_length": 758.963863290604,
-        "distance_to_arrival": 2371.2435900542314,
-        "location": {
-            "lat": 47.179846786934974,
-            "long": -122.12242755964579
-        },
-        "velocity": {
-            "speed": 242.15536994888268,
-=======
-        "disrupted": false,
-        "extra_length": 0,
-        "distance_to_arrival": 2708.5689628020878,
-        "location": {
-            "lat": 41.77425724675824,
-            "long": -88.58212682827175
-        },
-        "velocity": {
-            "speed": 246.40973337305093,
->>>>>>> 65c627c7
-            "heading": "tbd"
-        }
-    },
-    {
-<<<<<<< HEAD
-        "flight_id": "668e41ee3f23ded5fecd6cd5",
-        "ts": "2024-07-29T14:46:06.240467",
-=======
-        "flight_id": "668e41ee3f23ded5fecd6cd3",
-        "ts": "2024-07-29T09:30:52.291723",
->>>>>>> 65c627c7
-        "path": [
-            [
-                47.4502,
-                -122.3088
-            ],
-            [
-<<<<<<< HEAD
-                36.08,
-                -115.1537
-=======
-                32.7334,
-                -117.1915
-            ]
-        ],
-        "disrupted": false,
-        "extra_length": 0,
-        "distance_to_arrival": 2706.76762328661,
-        "location": {
-            "lat": 41.76818861272034,
-            "long": -88.60257612609816
-        },
-        "velocity": {
-            "speed": 244.439721185828,
-            "heading": "tbd"
-        }
-    },
-    {
-        "flight_id": "668e41ee3f23ded5fecd6cd3",
-        "ts": "2024-07-29T09:30:53.271637",
-        "path": [
-            [
-                41.9742,
-                -87.9073
->>>>>>> 65c627c7
-            ],
-            [
-                39.8561,
-                -104.6737
-            ]
-        ],
-<<<<<<< HEAD
-        "disrupted": true,
-        "extra_length": 758.963863290604,
-        "distance_to_arrival": 2337.9208882520493,
-        "location": {
-            "lat": 46.90810989747502,
-            "long": -121.93605511929157
-        },
-        "velocity": {
-            "speed": 241.0119990917175,
-=======
-        "disrupted": false,
-        "extra_length": 0,
-        "distance_to_arrival": 2704.9660734464655,
-        "location": {
-            "lat": 41.76211940456242,
-            "long": -88.62302542392457
-        },
-        "velocity": {
-            "speed": 244.88611585051692,
->>>>>>> 65c627c7
-            "heading": "tbd"
-        }
-    },
-    {
-<<<<<<< HEAD
-        "flight_id": "668e41ee3f23ded5fecd6cd5",
-        "ts": "2024-07-29T14:46:07.241286",
-=======
-        "flight_id": "668e41ee3f23ded5fecd6cd3",
-        "ts": "2024-07-29T09:30:54.265223",
->>>>>>> 65c627c7
-        "path": [
-            [
-                47.4502,
-                -122.3088
-            ],
-            [
-<<<<<<< HEAD
-                36.08,
-                -115.1537
-=======
-                32.7334,
-                -117.1915
-            ]
-        ],
-        "disrupted": false,
-        "extra_length": 0,
-        "distance_to_arrival": 2703.164313320151,
-        "location": {
-            "lat": 41.75604962229828,
-            "long": -88.643474721751
-        },
-        "velocity": {
-            "speed": 246.08774551143324,
-            "heading": "tbd"
-        }
-    },
-    {
-        "flight_id": "668e41ee3f23ded5fecd6cd3",
-        "ts": "2024-07-29T09:30:55.271627",
-        "path": [
-            [
-                41.9742,
-                -87.9073
->>>>>>> 65c627c7
-            ],
-            [
-                39.8561,
-                -104.6737
-            ]
-        ],
-<<<<<<< HEAD
-        "disrupted": true,
-        "extra_length": 758.963863290604,
-        "distance_to_arrival": 2304.4265161573235,
-        "location": {
-            "lat": 46.63498839343397,
-            "long": -121.7496826789373
-        },
-        "velocity": {
-            "speed": 249.89923385046717,
-=======
-        "disrupted": false,
-        "extra_length": 0,
-        "distance_to_arrival": 2701.3623429461604,
-        "location": {
-            "lat": 41.74997926594173,
-            "long": -88.66392401957741
-        },
-        "velocity": {
-            "speed": 244.3396960817466,
->>>>>>> 65c627c7
-            "heading": "tbd"
-        }
-    },
-    {
-<<<<<<< HEAD
-        "flight_id": "668e41ee3f23ded5fecd6cd5",
-        "ts": "2024-07-29T14:46:08.240164",
-=======
-        "flight_id": "668e41ee3f23ded5fecd6cd3",
-        "ts": "2024-07-29T09:30:56.267590",
->>>>>>> 65c627c7
-        "path": [
-            [
-                47.4502,
-                -122.3088
-            ],
-            [
-<<<<<<< HEAD
-                36.08,
-                -115.1537
-=======
-                32.7334,
-                -117.1915
-            ]
-        ],
-        "disrupted": false,
-        "extra_length": 0,
-        "distance_to_arrival": 2699.560162362983,
-        "location": {
-            "lat": 41.74390833550664,
-            "long": -88.68437331740382
-        },
-        "velocity": {
-            "speed": 240.75686769427676,
-            "heading": "tbd"
-        }
-    },
-    {
-        "flight_id": "668e41ee3f23ded5fecd6cd3",
-        "ts": "2024-07-29T09:30:57.271336",
-        "path": [
-            [
-                41.9742,
-                -87.9073
->>>>>>> 65c627c7
-            ],
-            [
-                39.8561,
-                -104.6737
-            ]
-        ],
-<<<<<<< HEAD
-        "disrupted": true,
-        "extra_length": 758.963863290604,
-        "distance_to_arrival": 2270.760427583226,
-        "location": {
-            "lat": 46.36048145737633,
-            "long": -121.56331023858309
-        },
-        "velocity": {
-            "speed": 243.59710296181615,
-=======
-        "disrupted": false,
-        "extra_length": 0,
-        "distance_to_arrival": 2697.757771609109,
-        "location": {
-            "lat": 41.73783683100687,
-            "long": -88.70482261523026
-        },
-        "velocity": {
-            "speed": 248.38670859049716,
->>>>>>> 65c627c7
-            "heading": "tbd"
-        }
-    },
-    {
-<<<<<<< HEAD
-        "flight_id": "668e41ee3f23ded5fecd6cd5",
-        "ts": "2024-07-29T14:46:09.236935",
-=======
-        "flight_id": "668e41ee3f23ded5fecd6cd3",
-        "ts": "2024-07-29T09:30:58.271568",
->>>>>>> 65c627c7
-        "path": [
-            [
-                47.4502,
-                -122.3088
-            ],
-            [
-<<<<<<< HEAD
-                36.08,
-                -115.1537
-=======
-                32.7334,
-                -117.1915
-            ]
-        ],
-        "disrupted": false,
-        "extra_length": 0,
-        "distance_to_arrival": 2695.95517072303,
-        "location": {
-            "lat": 41.731764752456314,
-            "long": -88.72527191305667
-        },
-        "velocity": {
-            "speed": 247.74909100173883,
-            "heading": "tbd"
-        }
-    },
-    {
-        "flight_id": "668e41ee3f23ded5fecd6cd3",
-        "ts": "2024-07-29T09:30:59.270327",
-        "path": [
-            [
-                41.9742,
-                -87.9073
->>>>>>> 65c627c7
-            ],
-            [
-                39.8561,
-                -104.6737
-            ]
-        ],
-<<<<<<< HEAD
-        "disrupted": true,
-        "extra_length": 758.963863290604,
-        "distance_to_arrival": 2236.9225912440784,
-        "location": {
-            "lat": 46.08458839460421,
-            "long": -121.37693779822882
-        },
-        "velocity": {
-            "speed": 242.7561878387326,
-=======
-        "disrupted": false,
-        "extra_length": 0,
-        "distance_to_arrival": 2694.1523597432288,
-        "location": {
-            "lat": 41.72569209986891,
-            "long": -88.74572121088308
-        },
-        "velocity": {
-            "speed": 246.49843374195808,
->>>>>>> 65c627c7
-            "heading": "tbd"
-        }
-    },
-    {
-<<<<<<< HEAD
-        "flight_id": "668e41ee3f23ded5fecd6cd5",
-        "ts": "2024-07-29T14:46:10.240506",
-=======
-        "flight_id": "668e41ee3f23ded5fecd6cd3",
-        "ts": "2024-07-29T09:31:00.271422",
->>>>>>> 65c627c7
-        "path": [
-            [
-                47.4502,
-                -122.3088
-            ],
-            [
-<<<<<<< HEAD
-                36.08,
-                -115.1537
-=======
-                32.7334,
-                -117.1915
-            ]
-        ],
-        "disrupted": false,
-        "extra_length": 0,
-        "distance_to_arrival": 2692.349338708189,
-        "location": {
-            "lat": 41.719618873258604,
-            "long": -88.76617050870951
-        },
-        "velocity": {
-            "speed": 245.53419368002724,
-            "heading": "tbd"
-        }
-    },
-    {
-        "flight_id": "668e41ee3f23ded5fecd6cd3",
-        "ts": "2024-07-29T09:31:01.270461",
-        "path": [
-            [
-                41.9742,
-                -87.9073
->>>>>>> 65c627c7
-            ],
-            [
-                39.8561,
-                -104.6737
-            ]
-        ],
-<<<<<<< HEAD
-        "disrupted": true,
-        "extra_length": 758.963863290604,
-        "distance_to_arrival": 2202.912990980544,
-        "location": {
-            "lat": 45.80730863514626,
-            "long": -121.1905653578746
-        },
-        "velocity": {
-            "speed": 249.16878396100986,
-=======
-        "disrupted": false,
-        "extra_length": 0,
-        "distance_to_arrival": 2690.5461076563984,
-        "location": {
-            "lat": 41.71354507263939,
-            "long": -88.78661980653592
-        },
-        "velocity": {
-            "speed": 241.78939358390502,
->>>>>>> 65c627c7
-            "heading": "tbd"
-        }
-    },
-    {
-<<<<<<< HEAD
-        "flight_id": "668e41ee3f23ded5fecd6cd5",
-        "ts": "2024-07-29T14:46:11.235820",
-=======
-        "flight_id": "668e41ee3f23ded5fecd6cd3",
-        "ts": "2024-07-29T09:31:02.270592",
->>>>>>> 65c627c7
-        "path": [
-            [
-                47.4502,
-                -122.3088
-            ],
-            [
-<<<<<<< HEAD
-                36.08,
-                -115.1537
-=======
-                32.7334,
-                -117.1915
             ]
         ],
         "disrupted": false,
@@ -1736,43 +75,7 @@
             "heading": "tbd"
         }
     },
-    {
-        "flight_id": "668e41ee3f23ded5fecd6cd3",
-        "ts": "2024-07-29T09:31:03.269797",
-        "path": [
-            [
-                41.9742,
-                -87.9073
->>>>>>> 65c627c7
-            ],
-            [
-                39.8561,
-                -104.6737
-            ]
-        ],
-<<<<<<< HEAD
-        "disrupted": true,
-        "extra_length": 758.963863290604,
-        "distance_to_arrival": 2168.731625984846,
-        "location": {
-            "lat": 45.52864173574775,
-            "long": -121.00419291752036
-        },
-        "velocity": {
-            "speed": 246.3253525891721,
-=======
-        "disrupted": false,
-        "extra_length": 0,
-        "distance_to_arrival": 2686.9390156564814,
-        "location": {
-            "lat": 41.70139574943028,
-            "long": -88.82751840218874
-        },
-        "velocity": {
-            "speed": 247.11177866878677,
-            "heading": "tbd"
-        }
-    },
+
     {
         "flight_id": "668e41ee3f23ded5fecd6cd3",
         "ts": "2024-07-29T09:31:04.267279",
@@ -5574,7 +3877,6 @@
         },
         "velocity": {
             "speed": 249.26857789648813,
->>>>>>> 65c627c7
             "heading": "tbd"
         }
     }
