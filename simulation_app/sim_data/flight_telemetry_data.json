[
    {
<<<<<<< HEAD
        "flight_id": "668e41ee3f23ded5fecd6cd3",
        "ts": "2024-07-29T09:30:19.276370",
=======
        "flight_id": "668e41ee3f23ded5fecd6cd7",
        "ts": "2024-07-26T17:08:54.179712",
>>>>>>> fb9d3829
        "path": [
            [
                32.7334,
                -117.1915
            ],
            [
<<<<<<< HEAD
                32.7334,
                -117.1915
            ]
        ],
        "disrupted": false,
        "extra_length": 0,
        "distance_to_arrival": 2766.100545436397,
        "location": {
            "lat": 41.96815031948345,
            "long": -87.92774929782642
        },
        "velocity": {
            "speed": 248.743748904402,
            "heading": "tbd"
        }
    },
    {
        "flight_id": "668e41ee3f23ded5fecd6cd3",
        "ts": "2024-07-29T09:30:20.280441",
        "path": [
            [
                41.9742,
                -87.9073
            ],
            [
                32.7334,
                -117.1915
            ]
        ],
        "disrupted": false,
        "extra_length": 0,
        "distance_to_arrival": 2764.305956645179,
        "location": {
            "lat": 41.96210006440686,
            "long": -87.94819859565283
        },
        "velocity": {
            "speed": 240.98710979257487,
            "heading": "tbd"
        }
    },
    {
        "flight_id": "668e41ee3f23ded5fecd6cd3",
        "ts": "2024-07-29T09:30:21.270335",
        "path": [
            [
                41.9742,
                -87.9073
            ],
            [
                32.7334,
                -117.1915
            ]
        ],
        "disrupted": false,
        "extra_length": 0,
        "distance_to_arrival": 2762.5111562966026,
        "location": {
            "lat": 41.95604923478315,
            "long": -87.96864789347924
        },
        "velocity": {
            "speed": 246.73270406934216,
            "heading": "tbd"
        }
    },
    {
        "flight_id": "668e41ee3f23ded5fecd6cd3",
        "ts": "2024-07-29T09:30:22.267298",
        "path": [
            [
                41.9742,
                -87.9073
            ],
            [
                32.7334,
                -117.1915
            ]
        ],
        "disrupted": false,
        "extra_length": 0,
        "distance_to_arrival": 2760.7161444292183,
        "location": {
            "lat": 41.94999783062525,
            "long": -87.98909719130566
        },
        "velocity": {
            "speed": 247.23514783582445,
            "heading": "tbd"
        }
    },
    {
        "flight_id": "668e41ee3f23ded5fecd6cd3",
        "ts": "2024-07-29T09:30:23.268969",
        "path": [
            [
                41.9742,
                -87.9073
            ],
            [
                32.7334,
                -117.1915
            ]
        ],
        "disrupted": false,
        "extra_length": 0,
        "distance_to_arrival": 2758.9209210815657,
        "location": {
            "lat": 41.94394585194611,
            "long": -88.00954648913208
        },
        "velocity": {
            "speed": 248.50878243108303,
            "heading": "tbd"
        }
    },
    {
        "flight_id": "668e41ee3f23ded5fecd6cd3",
        "ts": "2024-07-29T09:30:24.264039",
        "path": [
            [
                41.9742,
                -87.9073
            ],
            [
                32.7334,
                -117.1915
            ]
        ],
        "disrupted": false,
        "extra_length": 0,
        "distance_to_arrival": 2757.125486292192,
        "location": {
            "lat": 41.937893298758716,
            "long": -88.0299957869585
        },
        "velocity": {
            "speed": 241.8749040810653,
            "heading": "tbd"
        }
    },
    {
        "flight_id": "668e41ee3f23ded5fecd6cd3",
        "ts": "2024-07-29T09:30:25.266296",
        "path": [
            [
                41.9742,
                -87.9073
            ],
            [
                32.7334,
                -117.1915
            ]
        ],
        "disrupted": false,
        "extra_length": 0,
        "distance_to_arrival": 2755.3298400996396,
        "location": {
            "lat": 41.93184017107608,
            "long": -88.05044508478491
        },
        "velocity": {
            "speed": 241.50448782216975,
            "heading": "tbd"
        }
    },
    {
        "flight_id": "668e41ee3f23ded5fecd6cd3",
        "ts": "2024-07-29T09:30:26.270361",
        "path": [
            [
                41.9742,
                -87.9073
            ],
            [
                32.7334,
                -117.1915
            ]
        ],
        "disrupted": false,
        "extra_length": 0,
        "distance_to_arrival": 2753.533982542447,
        "location": {
            "lat": 41.925786468911234,
            "long": -88.07089438261133
        },
        "velocity": {
            "speed": 247.23085284971768,
            "heading": "tbd"
        }
    },
    {
        "flight_id": "668e41ee3f23ded5fecd6cd3",
        "ts": "2024-07-29T09:30:27.268390",
        "path": [
            [
                41.9742,
                -87.9073
            ],
            [
                32.7334,
                -117.1915
            ]
        ],
        "disrupted": false,
        "extra_length": 0,
        "distance_to_arrival": 2751.737913659155,
        "location": {
            "lat": 41.91973219227725,
            "long": -88.09134368043773
        },
        "velocity": {
            "speed": 247.05569250172505,
            "heading": "tbd"
        }
    },
    {
        "flight_id": "668e41ee3f23ded5fecd6cd3",
        "ts": "2024-07-29T09:30:28.268656",
        "path": [
            [
                41.9742,
                -87.9073
            ],
            [
                32.7334,
                -117.1915
            ]
        ],
        "disrupted": false,
        "extra_length": 0,
        "distance_to_arrival": 2749.941633488297,
        "location": {
            "lat": 41.91367734118721,
            "long": -88.11179297826416
        },
        "velocity": {
            "speed": 240.91335123433046,
            "heading": "tbd"
        }
    },
    {
        "flight_id": "668e41ee3f23ded5fecd6cd3",
        "ts": "2024-07-29T09:30:29.269885",
        "path": [
            [
                41.9742,
                -87.9073
            ],
            [
                32.7334,
                -117.1915
            ]
        ],
        "disrupted": false,
        "extra_length": 0,
        "distance_to_arrival": 2748.145142068412,
        "location": {
            "lat": 41.90762191565423,
            "long": -88.13224227609058
        },
        "velocity": {
            "speed": 244.46910685424018,
            "heading": "tbd"
        }
    },
    {
        "flight_id": "668e41ee3f23ded5fecd6cd3",
        "ts": "2024-07-29T09:30:30.268719",
        "path": [
            [
                41.9742,
                -87.9073
            ],
            [
                32.7334,
                -117.1915
            ]
        ],
        "disrupted": false,
        "extra_length": 0,
        "distance_to_arrival": 2746.3484394380334,
        "location": {
            "lat": 41.90156591569148,
            "long": -88.15269157391698
        },
        "velocity": {
            "speed": 248.27215189213882,
            "heading": "tbd"
        }
    },
    {
        "flight_id": "668e41ee3f23ded5fecd6cd3",
        "ts": "2024-07-29T09:30:31.270032",
        "path": [
            [
                41.9742,
                -87.9073
            ],
            [
                32.7334,
                -117.1915
            ]
        ],
        "disrupted": false,
        "extra_length": 0,
        "distance_to_arrival": 2744.5515256356925,
        "location": {
            "lat": 41.8955093413121,
            "long": -88.17314087174341
        },
        "velocity": {
            "speed": 244.70033125710552,
            "heading": "tbd"
        }
    },
    {
        "flight_id": "668e41ee3f23ded5fecd6cd3",
        "ts": "2024-07-29T09:30:32.267528",
        "path": [
            [
                41.9742,
                -87.9073
            ],
            [
                32.7334,
                -117.1915
            ]
        ],
        "disrupted": false,
        "extra_length": 0,
        "distance_to_arrival": 2742.754400699919,
        "location": {
            "lat": 41.889452192529305,
            "long": -88.19359016956983
        },
        "velocity": {
            "speed": 247.0773004826581,
            "heading": "tbd"
        }
    },
    {
        "flight_id": "668e41ee3f23ded5fecd6cd3",
        "ts": "2024-07-29T09:30:33.266761",
        "path": [
            [
                41.9742,
                -87.9073
            ],
            [
                32.7334,
                -117.1915
            ]
        ],
        "disrupted": false,
        "extra_length": 0,
        "distance_to_arrival": 2740.9570646692446,
        "location": {
            "lat": 41.883394469356325,
            "long": -88.21403946739623
        },
        "velocity": {
            "speed": 243.95331854204267,
            "heading": "tbd"
        }
    },
    {
        "flight_id": "668e41ee3f23ded5fecd6cd3",
        "ts": "2024-07-29T09:30:34.269282",
        "path": [
            [
                41.9742,
                -87.9073
            ],
            [
                32.7334,
                -117.1915
            ]
        ],
        "disrupted": false,
        "extra_length": 0,
        "distance_to_arrival": 2739.1595175821935,
        "location": {
            "lat": 41.8773361718064,
            "long": -88.23448876522266
        },
        "velocity": {
            "speed": 245.6483728656872,
            "heading": "tbd"
        }
    },
    {
        "flight_id": "668e41ee3f23ded5fecd6cd3",
        "ts": "2024-07-29T09:30:35.274353",
        "path": [
            [
                41.9742,
                -87.9073
            ],
            [
                32.7334,
                -117.1915
            ]
        ],
        "disrupted": false,
        "extra_length": 0,
        "distance_to_arrival": 2737.3617594772954,
        "location": {
            "lat": 41.87127729989281,
            "long": -88.25493806304908
        },
        "velocity": {
            "speed": 243.86617573371618,
            "heading": "tbd"
        }
    },
    {
        "flight_id": "668e41ee3f23ded5fecd6cd3",
        "ts": "2024-07-29T09:30:36.269147",
        "path": [
            [
                41.9742,
                -87.9073
            ],
            [
                32.7334,
                -117.1915
            ]
        ],
        "disrupted": false,
        "extra_length": 0,
        "distance_to_arrival": 2735.5637903930715,
        "location": {
            "lat": 41.86521785362886,
            "long": -88.27538736087548
        },
        "velocity": {
            "speed": 241.13478849561739,
            "heading": "tbd"
        }
    },
    {
        "flight_id": "668e41ee3f23ded5fecd6cd3",
        "ts": "2024-07-29T09:30:37.267107",
        "path": [
            [
                41.9742,
                -87.9073
            ],
            [
                32.7334,
                -117.1915
            ]
        ],
        "disrupted": false,
        "extra_length": 0,
        "distance_to_arrival": 2733.765610368043,
        "location": {
            "lat": 41.85915783302791,
            "long": -88.29583665870192
        },
        "velocity": {
            "speed": 242.78762884969905,
            "heading": "tbd"
        }
    },
    {
        "flight_id": "668e41ee3f23ded5fecd6cd3",
        "ts": "2024-07-29T09:30:38.270722",
        "path": [
            [
                41.9742,
                -87.9073
            ],
            [
                32.7334,
                -117.1915
            ]
        ],
        "disrupted": false,
        "extra_length": 0,
        "distance_to_arrival": 2731.9672194407344,
        "location": {
            "lat": 41.85309723810329,
            "long": -88.31628595652833
        },
        "velocity": {
            "speed": 249.8214051517692,
            "heading": "tbd"
        }
    },
    {
        "flight_id": "668e41ee3f23ded5fecd6cd3",
        "ts": "2024-07-29T09:30:39.266286",
        "path": [
            [
                41.9742,
                -87.9073
            ],
            [
                32.7334,
                -117.1915
            ]
        ],
        "disrupted": false,
        "extra_length": 0,
        "distance_to_arrival": 2730.1686176496632,
        "location": {
            "lat": 41.84703606886839,
            "long": -88.33673525435474
        },
        "velocity": {
            "speed": 246.95547760089144,
            "heading": "tbd"
        }
    },
    {
        "flight_id": "668e41ee3f23ded5fecd6cd3",
        "ts": "2024-07-29T09:30:40.274718",
        "path": [
            [
                41.9742,
                -87.9073
            ],
            [
                32.7334,
                -117.1915
            ]
        ],
        "disrupted": false,
        "extra_length": 0,
        "distance_to_arrival": 2728.3698050333464,
        "location": {
            "lat": 41.840974325336646,
            "long": -88.35718455218115
        },
        "velocity": {
            "speed": 245.54914731419314,
            "heading": "tbd"
        }
    },
    {
        "flight_id": "668e41ee3f23ded5fecd6cd3",
        "ts": "2024-07-29T09:30:41.271747",
        "path": [
            [
                41.9742,
                -87.9073
            ],
            [
                32.7334,
                -117.1915
            ]
        ],
        "disrupted": false,
        "extra_length": 0,
        "distance_to_arrival": 2726.5707816303006,
        "location": {
            "lat": 41.83491200752148,
            "long": -88.37763385000758
        },
        "velocity": {
            "speed": 248.79800102302175,
            "heading": "tbd"
        }
    },
    {
        "flight_id": "668e41ee3f23ded5fecd6cd3",
        "ts": "2024-07-29T09:30:42.271065",
        "path": [
            [
                41.9742,
                -87.9073
            ],
            [
                32.7334,
                -117.1915
            ]
        ],
        "disrupted": false,
        "extra_length": 0,
        "distance_to_arrival": 2724.7715474790402,
        "location": {
            "lat": 41.828849115436356,
            "long": -88.39808314783399
        },
        "velocity": {
            "speed": 247.58587083146497,
            "heading": "tbd"
        }
    },
    {
        "flight_id": "668e41ee3f23ded5fecd6cd3",
        "ts": "2024-07-29T09:30:43.271388",
        "path": [
            [
                41.9742,
                -87.9073
            ],
            [
                32.7334,
                -117.1915
            ]
        ],
        "disrupted": false,
        "extra_length": 0,
        "distance_to_arrival": 2722.9721026180773,
        "location": {
            "lat": 41.82278564909478,
            "long": -88.4185324456604
        },
        "velocity": {
            "speed": 248.08889697151812,
            "heading": "tbd"
        }
    },
    {
        "flight_id": "668e41ee3f23ded5fecd6cd3",
        "ts": "2024-07-29T09:30:44.268679",
        "path": [
            [
                41.9742,
                -87.9073
            ],
            [
                32.7334,
                -117.1915
            ]
        ],
        "disrupted": false,
        "extra_length": 0,
        "distance_to_arrival": 2721.172447085922,
        "location": {
            "lat": 41.81672160851028,
            "long": -88.43898174348683
        },
        "velocity": {
            "speed": 241.5436486198382,
            "heading": "tbd"
        }
    },
    {
        "flight_id": "668e41ee3f23ded5fecd6cd3",
        "ts": "2024-07-29T09:30:45.271104",
        "path": [
            [
                41.9742,
                -87.9073
            ],
            [
                32.7334,
                -117.1915
            ]
        ],
        "disrupted": false,
        "extra_length": 0,
        "distance_to_arrival": 2719.3725809210882,
        "location": {
            "lat": 41.81065699369639,
            "long": -88.45943104131325
        },
        "velocity": {
            "speed": 243.79376364822144,
            "heading": "tbd"
        }
    },
    {
        "flight_id": "668e41ee3f23ded5fecd6cd3",
        "ts": "2024-07-29T09:30:46.269873",
        "path": [
            [
                41.9742,
                -87.9073
            ],
            [
                32.7334,
                -117.1915
            ]
        ],
        "disrupted": false,
        "extra_length": 0,
        "distance_to_arrival": 2717.57250416208,
        "location": {
            "lat": 41.8045918046667,
            "long": -88.47988033913965
        },
        "velocity": {
            "speed": 246.6679530152554,
            "heading": "tbd"
        }
    },
    {
        "flight_id": "668e41ee3f23ded5fecd6cd3",
        "ts": "2024-07-29T09:30:47.270188",
        "path": [
            [
                41.9742,
                -87.9073
            ],
            [
                32.7334,
                -117.1915
            ]
        ],
        "disrupted": false,
        "extra_length": 0,
        "distance_to_arrival": 2715.7722168474015,
        "location": {
            "lat": 41.798526041434805,
            "long": -88.50032963696609
        },
        "velocity": {
            "speed": 243.62505741448106,
            "heading": "tbd"
        }
    },
    {
        "flight_id": "668e41ee3f23ded5fecd6cd3",
        "ts": "2024-07-29T09:30:48.268479",
        "path": [
            [
                41.9742,
                -87.9073
            ],
            [
                32.7334,
                -117.1915
            ]
        ],
        "disrupted": false,
        "extra_length": 0,
        "distance_to_arrival": 2713.9717190155634,
        "location": {
            "lat": 41.79245970401434,
            "long": -88.5207789347925
        },
        "velocity": {
            "speed": 247.9404981865924,
            "heading": "tbd"
        }
    },
    {
        "flight_id": "668e41ee3f23ded5fecd6cd3",
        "ts": "2024-07-29T09:30:49.270213",
        "path": [
            [
                41.9742,
                -87.9073
            ],
            [
                32.7334,
                -117.1915
            ]
        ],
        "disrupted": false,
        "extra_length": 0,
        "distance_to_arrival": 2712.171010705065,
        "location": {
            "lat": 41.78639279241897,
            "long": -88.5412282326189
        },
        "velocity": {
            "speed": 245.9062889682904,
            "heading": "tbd"
        }
    },
    {
        "flight_id": "668e41ee3f23ded5fecd6cd3",
        "ts": "2024-07-29T09:30:50.271276",
        "path": [
            [
                41.9742,
                -87.9073
            ],
            [
                32.7334,
                -117.1915
            ]
        ],
        "disrupted": false,
        "extra_length": 0,
        "distance_to_arrival": 2710.3700919544044,
        "location": {
            "lat": 41.78032530666236,
            "long": -88.56167753044534
        },
        "velocity": {
            "speed": 249.4849904727641,
            "heading": "tbd"
        }
    },
    {
        "flight_id": "668e41ee3f23ded5fecd6cd3",
        "ts": "2024-07-29T09:30:51.269823",
        "path": [
            [
                41.9742,
                -87.9073
            ],
            [
                32.7334,
                -117.1915
            ]
        ],
        "disrupted": false,
        "extra_length": 0,
        "distance_to_arrival": 2708.5689628020878,
        "location": {
            "lat": 41.77425724675824,
            "long": -88.58212682827175
        },
        "velocity": {
            "speed": 246.40973337305093,
            "heading": "tbd"
        }
    },
    {
        "flight_id": "668e41ee3f23ded5fecd6cd3",
        "ts": "2024-07-29T09:30:52.291723",
        "path": [
            [
                41.9742,
                -87.9073
            ],
            [
                32.7334,
                -117.1915
            ]
        ],
        "disrupted": false,
        "extra_length": 0,
        "distance_to_arrival": 2706.76762328661,
        "location": {
            "lat": 41.76818861272034,
            "long": -88.60257612609816
        },
        "velocity": {
            "speed": 244.439721185828,
            "heading": "tbd"
        }
    },
    {
        "flight_id": "668e41ee3f23ded5fecd6cd3",
        "ts": "2024-07-29T09:30:53.271637",
        "path": [
            [
                41.9742,
                -87.9073
            ],
            [
                32.7334,
                -117.1915
            ]
        ],
        "disrupted": false,
        "extra_length": 0,
        "distance_to_arrival": 2704.9660734464655,
        "location": {
            "lat": 41.76211940456242,
            "long": -88.62302542392457
        },
        "velocity": {
            "speed": 244.88611585051692,
            "heading": "tbd"
        }
    },
    {
        "flight_id": "668e41ee3f23ded5fecd6cd3",
        "ts": "2024-07-29T09:30:54.265223",
        "path": [
            [
                41.9742,
                -87.9073
            ],
            [
                32.7334,
                -117.1915
            ]
        ],
        "disrupted": false,
        "extra_length": 0,
        "distance_to_arrival": 2703.164313320151,
        "location": {
            "lat": 41.75604962229828,
            "long": -88.643474721751
        },
        "velocity": {
            "speed": 246.08774551143324,
            "heading": "tbd"
        }
    },
    {
        "flight_id": "668e41ee3f23ded5fecd6cd3",
        "ts": "2024-07-29T09:30:55.271627",
        "path": [
            [
                41.9742,
                -87.9073
            ],
            [
                32.7334,
                -117.1915
            ]
        ],
        "disrupted": false,
        "extra_length": 0,
        "distance_to_arrival": 2701.3623429461604,
        "location": {
            "lat": 41.74997926594173,
            "long": -88.66392401957741
        },
        "velocity": {
            "speed": 244.3396960817466,
            "heading": "tbd"
        }
    },
    {
        "flight_id": "668e41ee3f23ded5fecd6cd3",
        "ts": "2024-07-29T09:30:56.267590",
        "path": [
            [
                41.9742,
                -87.9073
            ],
            [
                32.7334,
                -117.1915
            ]
        ],
        "disrupted": false,
        "extra_length": 0,
        "distance_to_arrival": 2699.560162362983,
        "location": {
            "lat": 41.74390833550664,
            "long": -88.68437331740382
        },
        "velocity": {
            "speed": 240.75686769427676,
            "heading": "tbd"
        }
    },
    {
        "flight_id": "668e41ee3f23ded5fecd6cd3",
        "ts": "2024-07-29T09:30:57.271336",
        "path": [
            [
                41.9742,
                -87.9073
            ],
            [
                32.7334,
                -117.1915
            ]
        ],
        "disrupted": false,
        "extra_length": 0,
        "distance_to_arrival": 2697.757771609109,
        "location": {
            "lat": 41.73783683100687,
            "long": -88.70482261523026
        },
        "velocity": {
            "speed": 248.38670859049716,
            "heading": "tbd"
        }
    },
    {
        "flight_id": "668e41ee3f23ded5fecd6cd3",
        "ts": "2024-07-29T09:30:58.271568",
        "path": [
            [
                41.9742,
                -87.9073
            ],
            [
                32.7334,
                -117.1915
            ]
        ],
        "disrupted": false,
        "extra_length": 0,
        "distance_to_arrival": 2695.95517072303,
        "location": {
            "lat": 41.731764752456314,
            "long": -88.72527191305667
        },
        "velocity": {
            "speed": 247.74909100173883,
            "heading": "tbd"
        }
    },
    {
        "flight_id": "668e41ee3f23ded5fecd6cd3",
        "ts": "2024-07-29T09:30:59.270327",
        "path": [
            [
                41.9742,
                -87.9073
            ],
            [
                32.7334,
                -117.1915
            ]
        ],
        "disrupted": false,
        "extra_length": 0,
        "distance_to_arrival": 2694.1523597432288,
        "location": {
            "lat": 41.72569209986891,
            "long": -88.74572121088308
        },
        "velocity": {
            "speed": 246.49843374195808,
            "heading": "tbd"
        }
    },
    {
        "flight_id": "668e41ee3f23ded5fecd6cd3",
        "ts": "2024-07-29T09:31:00.271422",
        "path": [
            [
                41.9742,
                -87.9073
            ],
            [
                32.7334,
                -117.1915
            ]
        ],
        "disrupted": false,
        "extra_length": 0,
        "distance_to_arrival": 2692.349338708189,
        "location": {
            "lat": 41.719618873258604,
            "long": -88.76617050870951
        },
        "velocity": {
            "speed": 245.53419368002724,
            "heading": "tbd"
        }
    },
    {
        "flight_id": "668e41ee3f23ded5fecd6cd3",
        "ts": "2024-07-29T09:31:01.270461",
        "path": [
            [
                41.9742,
                -87.9073
            ],
            [
                32.7334,
                -117.1915
            ]
        ],
        "disrupted": false,
        "extra_length": 0,
        "distance_to_arrival": 2690.5461076563984,
        "location": {
            "lat": 41.71354507263939,
            "long": -88.78661980653592
        },
        "velocity": {
            "speed": 241.78939358390502,
            "heading": "tbd"
        }
    },
    {
        "flight_id": "668e41ee3f23ded5fecd6cd3",
        "ts": "2024-07-29T09:31:02.270592",
        "path": [
            [
                41.9742,
                -87.9073
            ],
            [
                32.7334,
                -117.1915
            ]
        ],
        "disrupted": false,
        "extra_length": 0,
        "distance_to_arrival": 2688.7426666263364,
        "location": {
            "lat": 41.70747069802527,
            "long": -88.80706910436233
        },
        "velocity": {
            "speed": 249.65199866986765,
            "heading": "tbd"
        }
    },
    {
        "flight_id": "668e41ee3f23ded5fecd6cd3",
        "ts": "2024-07-29T09:31:03.269797",
        "path": [
            [
                41.9742,
                -87.9073
            ],
            [
                32.7334,
                -117.1915
            ]
        ],
        "disrupted": false,
        "extra_length": 0,
        "distance_to_arrival": 2686.9390156564814,
        "location": {
            "lat": 41.70139574943028,
            "long": -88.82751840218874
        },
        "velocity": {
            "speed": 247.11177866878677,
            "heading": "tbd"
        }
    },
    {
        "flight_id": "668e41ee3f23ded5fecd6cd3",
        "ts": "2024-07-29T09:31:04.267279",
        "path": [
            [
                41.9742,
                -87.9073
            ],
            [
                32.7334,
                -117.1915
            ]
        ],
        "disrupted": false,
        "extra_length": 0,
        "distance_to_arrival": 2685.135154785314,
        "location": {
            "lat": 41.69532022686849,
            "long": -88.84796770001516
        },
        "velocity": {
            "speed": 249.98299100326116,
            "heading": "tbd"
        }
    },
    {
        "flight_id": "668e41ee3f23ded5fecd6cd3",
        "ts": "2024-07-29T09:31:05.271566",
        "path": [
            [
                41.9742,
                -87.9073
            ],
            [
                32.7334,
                -117.1915
            ]
        ],
        "disrupted": false,
        "extra_length": 0,
        "distance_to_arrival": 2683.3310840513086,
        "location": {
            "lat": 41.68924413035398,
            "long": -88.86841699784158
        },
        "velocity": {
            "speed": 243.68173495267555,
            "heading": "tbd"
        }
    },
    {
        "flight_id": "668e41ee3f23ded5fecd6cd3",
        "ts": "2024-07-29T09:31:06.267638",
        "path": [
            [
                41.9742,
                -87.9073
            ],
            [
                32.7334,
                -117.1915
            ]
        ],
        "disrupted": false,
        "extra_length": 0,
        "distance_to_arrival": 2681.5268034929422,
        "location": {
            "lat": 41.68316745990088,
            "long": -88.888866295668
        },
        "velocity": {
            "speed": 245.9923385364988,
            "heading": "tbd"
        }
    },
    {
        "flight_id": "668e41ee3f23ded5fecd6cd3",
        "ts": "2024-07-29T09:31:07.273002",
        "path": [
            [
                41.9742,
                -87.9073
            ],
            [
                32.7334,
                -117.1915
            ]
        ],
        "disrupted": false,
        "extra_length": 0,
        "distance_to_arrival": 2679.722313148688,
        "location": {
            "lat": 41.677090215523336,
            "long": -88.90931559349441
        },
        "velocity": {
            "speed": 242.14836582361812,
            "heading": "tbd"
        }
    },
    {
        "flight_id": "668e41ee3f23ded5fecd6cd3",
        "ts": "2024-07-29T09:31:08.267942",
        "path": [
            [
                41.9742,
                -87.9073
            ],
            [
                32.7334,
                -117.1915
            ]
        ],
        "disrupted": false,
        "extra_length": 0,
        "distance_to_arrival": 2677.9176130570168,
        "location": {
            "lat": 41.67101239723551,
            "long": -88.92976489132083
        },
        "velocity": {
            "speed": 247.48714495582067,
            "heading": "tbd"
        }
    },
    {
        "flight_id": "668e41ee3f23ded5fecd6cd3",
        "ts": "2024-07-29T09:31:09.266931",
        "path": [
            [
                41.9742,
                -87.9073
            ],
            [
                32.7334,
                -117.1915
            ]
        ],
        "disrupted": false,
        "extra_length": 0,
        "distance_to_arrival": 2676.1127032563986,
        "location": {
            "lat": 41.6649340050516,
            "long": -88.95021418914725
        },
        "velocity": {
            "speed": 246.86725078163033,
            "heading": "tbd"
        }
    },
    {
        "flight_id": "668e41ee3f23ded5fecd6cd3",
        "ts": "2024-07-29T09:31:10.272139",
        "path": [
            [
                41.9742,
                -87.9073
            ],
            [
                32.7334,
                -117.1915
            ]
        ],
        "disrupted": false,
        "extra_length": 0,
        "distance_to_arrival": 2674.307583785303,
        "location": {
            "lat": 41.65885503898584,
            "long": -88.97066348697366
        },
        "velocity": {
            "speed": 241.3373991817377,
            "heading": "tbd"
        }
    },
    {
        "flight_id": "668e41ee3f23ded5fecd6cd3",
        "ts": "2024-07-29T09:31:11.271228",
        "path": [
            [
                41.9742,
                -87.9073
            ],
            [
                32.7334,
                -117.1915
            ]
        ],
        "disrupted": false,
        "extra_length": 0,
        "distance_to_arrival": 2672.5022546821947,
        "location": {
            "lat": 41.652775499052474,
            "long": -88.99111278480008
        },
        "velocity": {
            "speed": 243.5353976160501,
            "heading": "tbd"
        }
    },
    {
        "flight_id": "668e41ee3f23ded5fecd6cd3",
        "ts": "2024-07-29T09:31:12.271068",
        "path": [
            [
                41.9742,
                -87.9073
            ],
            [
                32.7334,
                -117.1915
            ]
        ],
        "disrupted": false,
        "extra_length": 0,
        "distance_to_arrival": 2670.69671598554,
        "location": {
            "lat": 41.646695385265794,
            "long": -89.0115620826265
        },
        "velocity": {
            "speed": 242.29782085870062,
            "heading": "tbd"
        }
    },
    {
        "flight_id": "668e41ee3f23ded5fecd6cd3",
        "ts": "2024-07-29T09:31:13.266835",
        "path": [
            [
                41.9742,
                -87.9073
            ],
            [
                32.7334,
                -117.1915
            ]
        ],
        "disrupted": false,
        "extra_length": 0,
        "distance_to_arrival": 2668.890967733803,
        "location": {
            "lat": 41.64061469764011,
            "long": -89.03201138045291
        },
        "velocity": {
            "speed": 245.80535933384877,
            "heading": "tbd"
        }
    },
    {
        "flight_id": "668e41ee3f23ded5fecd6cd3",
        "ts": "2024-07-29T09:31:14.268260",
        "path": [
            [
                41.9742,
                -87.9073
            ],
            [
                32.7334,
                -117.1915
            ]
        ],
        "disrupted": false,
        "extra_length": 0,
        "distance_to_arrival": 2667.085009965446,
        "location": {
            "lat": 41.634533436189756,
            "long": -89.05246067827933
        },
        "velocity": {
            "speed": 249.16814418212462,
            "heading": "tbd"
        }
    },
    {
        "flight_id": "668e41ee3f23ded5fecd6cd3",
        "ts": "2024-07-29T09:31:15.270892",
        "path": [
            [
                41.9742,
                -87.9073
            ],
            [
                32.7334,
                -117.1915
            ]
        ],
        "disrupted": false,
        "extra_length": 0,
        "distance_to_arrival": 2665.278842718926,
        "location": {
            "lat": 41.62845160092908,
            "long": -89.07290997610575
        },
        "velocity": {
            "speed": 244.4637938304282,
            "heading": "tbd"
        }
    },
    {
        "flight_id": "668e41ee3f23ded5fecd6cd3",
        "ts": "2024-07-29T09:31:16.267077",
        "path": [
            [
                41.9742,
                -87.9073
            ],
            [
                32.7334,
                -117.1915
            ]
        ],
        "disrupted": false,
        "extra_length": 0,
        "distance_to_arrival": 2663.472466032705,
        "location": {
            "lat": 41.62236919187251,
            "long": -89.09335927393217
        },
        "velocity": {
            "speed": 242.0683515619847,
            "heading": "tbd"
        }
    },
    {
        "flight_id": "668e41ee3f23ded5fecd6cd3",
        "ts": "2024-07-29T09:31:17.271457",
        "path": [
            [
                41.9742,
                -87.9073
            ],
            [
                32.7334,
                -117.1915
            ]
        ],
        "disrupted": false,
        "extra_length": 0,
        "distance_to_arrival": 2661.665879945239,
        "location": {
            "lat": 41.61628620903442,
            "long": -89.11380857175858
        },
        "velocity": {
            "speed": 240.19507305718483,
            "heading": "tbd"
        }
    },
    {
        "flight_id": "668e41ee3f23ded5fecd6cd3",
        "ts": "2024-07-29T09:31:18.268701",
        "path": [
            [
                41.9742,
                -87.9073
            ],
            [
                32.7334,
                -117.1915
            ]
        ],
        "disrupted": false,
        "extra_length": 0,
        "distance_to_arrival": 2659.8590844949817,
        "location": {
            "lat": 41.61020265242927,
            "long": -89.134257869585
        },
        "velocity": {
            "speed": 248.51468687346957,
            "heading": "tbd"
        }
    },
    {
        "flight_id": "668e41ee3f23ded5fecd6cd3",
        "ts": "2024-07-29T09:31:19.265577",
        "path": [
            [
                41.9742,
                -87.9073
            ],
            [
                32.7334,
                -117.1915
            ]
        ],
        "disrupted": false,
        "extra_length": 0,
        "distance_to_arrival": 2658.0520797203867,
        "location": {
            "lat": 41.60411852207154,
            "long": -89.15470716741142
        },
        "velocity": {
            "speed": 249.592986236012,
            "heading": "tbd"
        }
    },
    {
        "flight_id": "668e41ee3f23ded5fecd6cd3",
        "ts": "2024-07-29T09:31:20.272607",
        "path": [
            [
                41.9742,
                -87.9073
            ],
            [
                32.7334,
                -117.1915
            ]
        ],
        "disrupted": false,
        "extra_length": 0,
        "distance_to_arrival": 2656.244865659909,
        "location": {
            "lat": 41.59803381797571,
            "long": -89.17515646523783
        },
        "velocity": {
            "speed": 243.0056416541202,
            "heading": "tbd"
        }
    },
    {
        "flight_id": "668e41ee3f23ded5fecd6cd3",
        "ts": "2024-07-29T09:31:21.271059",
        "path": [
            [
                41.9742,
                -87.9073
            ],
            [
                32.7334,
                -117.1915
            ]
        ],
        "disrupted": false,
        "extra_length": 0,
        "distance_to_arrival": 2654.4374423519953,
        "location": {
            "lat": 41.591948540156324,
            "long": -89.19560576306425
        },
        "velocity": {
            "speed": 240.401533133347,
            "heading": "tbd"
        }
    },
    {
        "flight_id": "668e41ee3f23ded5fecd6cd3",
        "ts": "2024-07-29T09:31:22.271226",
        "path": [
            [
                41.9742,
                -87.9073
            ],
            [
                32.7334,
                -117.1915
            ]
        ],
        "disrupted": false,
        "extra_length": 0,
        "distance_to_arrival": 2652.629809835096,
        "location": {
            "lat": 41.58586268862793,
            "long": -89.21605506089065
        },
        "velocity": {
            "speed": 242.85564430867987,
            "heading": "tbd"
        }
    },
    {
        "flight_id": "668e41ee3f23ded5fecd6cd3",
        "ts": "2024-07-29T09:31:23.269338",
        "path": [
            [
                41.9742,
                -87.9073
            ],
            [
                32.7334,
                -117.1915
            ]
        ],
        "disrupted": false,
        "extra_length": 0,
        "distance_to_arrival": 2650.821968147657,
        "location": {
            "lat": 41.57977626340511,
            "long": -89.23650435871708
        },
        "velocity": {
            "speed": 241.47242713075877,
            "heading": "tbd"
        }
    },
    {
        "flight_id": "668e41ee3f23ded5fecd6cd3",
        "ts": "2024-07-29T09:31:24.264621",
        "path": [
            [
                41.9742,
                -87.9073
            ],
            [
                32.7334,
                -117.1915
            ]
        ],
        "disrupted": false,
        "extra_length": 0,
        "distance_to_arrival": 2649.0139173281245,
        "location": {
            "lat": 41.57368926450247,
            "long": -89.2569536565435
        },
        "velocity": {
            "speed": 248.15975671305884,
            "heading": "tbd"
        }
    },
    {
        "flight_id": "668e41ee3f23ded5fecd6cd3",
        "ts": "2024-07-29T09:31:25.271135",
        "path": [
            [
                41.9742,
                -87.9073
            ],
            [
                32.7334,
                -117.1915
            ]
        ],
        "disrupted": false,
        "extra_length": 0,
        "distance_to_arrival": 2647.2056574149424,
        "location": {
            "lat": 41.56760169193465,
            "long": -89.2774029543699
        },
        "velocity": {
            "speed": 242.59633329002247,
            "heading": "tbd"
        }
    },
    {
        "flight_id": "668e41ee3f23ded5fecd6cd3",
        "ts": "2024-07-29T09:31:26.269928",
        "path": [
            [
                41.9742,
                -87.9073
            ],
            [
                32.7334,
                -117.1915
            ]
        ],
        "disrupted": false,
        "extra_length": 0,
        "distance_to_arrival": 2645.39718844655,
        "location": {
            "lat": 41.561513545716295,
            "long": -89.29785225219634
        },
        "velocity": {
            "speed": 247.41912600211796,
            "heading": "tbd"
        }
    },
    {
        "flight_id": "668e41ee3f23ded5fecd6cd3",
        "ts": "2024-07-29T09:31:27.271710",
        "path": [
            [
                41.9742,
                -87.9073
            ],
            [
                32.7334,
                -117.1915
            ]
        ],
        "disrupted": false,
        "extra_length": 0,
        "distance_to_arrival": 2643.5885104613917,
        "location": {
            "lat": 41.55542482586212,
            "long": -89.31830155002275
        },
        "velocity": {
            "speed": 242.8817491719704,
            "heading": "tbd"
        }
    },
    {
        "flight_id": "668e41ee3f23ded5fecd6cd3",
        "ts": "2024-07-29T09:31:28.271134",
        "path": [
            [
                41.9742,
                -87.9073
            ],
            [
                32.7334,
                -117.1915
            ]
        ],
        "disrupted": false,
        "extra_length": 0,
        "distance_to_arrival": 2641.7796234979046,
        "location": {
            "lat": 41.54933553238682,
            "long": -89.33875084784916
        },
        "velocity": {
            "speed": 249.56961720300944,
            "heading": "tbd"
        }
    },
    {
        "flight_id": "668e41ee3f23ded5fecd6cd3",
        "ts": "2024-07-29T09:31:29.266719",
        "path": [
            [
                41.9742,
                -87.9073
            ],
            [
                32.7334,
                -117.1915
            ]
        ],
        "disrupted": false,
        "extra_length": 0,
        "distance_to_arrival": 2639.970527594523,
        "location": {
            "lat": 41.54324566530515,
            "long": -89.35920014567559
        },
        "velocity": {
            "speed": 244.26401533929888,
            "heading": "tbd"
        }
    },
    {
        "flight_id": "668e41ee3f23ded5fecd6cd3",
        "ts": "2024-07-29T09:31:30.270972",
        "path": [
            [
                41.9742,
                -87.9073
            ],
            [
                32.7334,
                -117.1915
            ]
        ],
        "disrupted": false,
        "extra_length": 0,
        "distance_to_arrival": 2638.1612227896862,
        "location": {
            "lat": 41.53715522463188,
            "long": -89.379649443502
        },
        "velocity": {
            "speed": 242.33127541789852,
            "heading": "tbd"
        }
    },
    {
        "flight_id": "668e41ee3f23ded5fecd6cd3",
        "ts": "2024-07-29T09:31:31.269422",
        "path": [
            [
                41.9742,
                -87.9073
            ],
            [
                32.7334,
                -117.1915
            ]
        ],
        "disrupted": false,
        "extra_length": 0,
        "distance_to_arrival": 2636.351709121826,
        "location": {
            "lat": 41.531064210381814,
            "long": -89.4000987413284
        },
        "velocity": {
            "speed": 243.19417384464083,
            "heading": "tbd"
        }
    },
    {
        "flight_id": "668e41ee3f23ded5fecd6cd3",
        "ts": "2024-07-29T09:31:32.266623",
        "path": [
            [
                41.9742,
                -87.9073
            ],
            [
                32.7334,
                -117.1915
            ]
        ],
        "disrupted": false,
        "extra_length": 0,
        "distance_to_arrival": 2634.5419866293732,
        "location": {
            "lat": 41.52497262256976,
            "long": -89.42054803915482
        },
        "velocity": {
            "speed": 248.1910262298177,
            "heading": "tbd"
        }
    },
    {
        "flight_id": "668e41ee3f23ded5fecd6cd3",
        "ts": "2024-07-29T09:31:33.267503",
        "path": [
            [
                41.9742,
                -87.9073
            ],
            [
                32.7334,
                -117.1915
            ]
        ],
        "disrupted": false,
        "extra_length": 0,
        "distance_to_arrival": 2632.7320553507598,
        "location": {
            "lat": 41.51888046121061,
            "long": -89.44099733698125
        },
        "velocity": {
            "speed": 242.49960599160113,
            "heading": "tbd"
        }
    },
    {
        "flight_id": "668e41ee3f23ded5fecd6cd3",
        "ts": "2024-07-29T09:31:34.268631",
        "path": [
            [
                41.9742,
                -87.9073
            ],
            [
                32.7334,
                -117.1915
            ]
        ],
        "disrupted": false,
        "extra_length": 0,
        "distance_to_arrival": 2630.9219153244153,
        "location": {
            "lat": 41.51278772631919,
            "long": -89.46144663480766
        },
        "velocity": {
            "speed": 241.3872847344734,
            "heading": "tbd"
        }
    },
    {
        "flight_id": "668e41ee3f23ded5fecd6cd3",
        "ts": "2024-07-29T09:31:35.270552",
        "path": [
            [
                41.9742,
                -87.9073
            ],
            [
                32.7334,
                -117.1915
            ]
        ],
        "disrupted": false,
        "extra_length": 0,
        "distance_to_arrival": 2629.1115665887637,
        "location": {
            "lat": 41.506694417910445,
            "long": -89.48189593263407
        },
        "velocity": {
            "speed": 248.9250842542719,
            "heading": "tbd"
        }
    },
    {
        "flight_id": "668e41ee3f23ded5fecd6cd3",
        "ts": "2024-07-29T09:31:36.271684",
        "path": [
            [
                41.9742,
                -87.9073
            ],
            [
                32.7334,
                -117.1915
            ]
        ],
        "disrupted": false,
        "extra_length": 0,
        "distance_to_arrival": 2627.3010091822334,
        "location": {
            "lat": 41.50060053599931,
            "long": -89.5023452304605
        },
        "velocity": {
            "speed": 240.88117469400106,
            "heading": "tbd"
        }
    },
    {
        "flight_id": "668e41ee3f23ded5fecd6cd3",
        "ts": "2024-07-29T09:31:37.269987",
        "path": [
            [
                41.9742,
                -87.9073
            ],
            [
                32.7334,
                -117.1915
            ]
        ],
        "disrupted": false,
        "extra_length": 0,
        "distance_to_arrival": 2625.490243143247,
        "location": {
            "lat": 41.49450608060074,
            "long": -89.52279452828691
        },
        "velocity": {
            "speed": 241.7251458562333,
            "heading": "tbd"
        }
    },
    {
        "flight_id": "668e41ee3f23ded5fecd6cd3",
        "ts": "2024-07-29T09:31:38.268852",
        "path": [
            [
                41.9742,
                -87.9073
            ],
            [
                32.7334,
                -117.1915
            ]
        ],
        "disrupted": false,
        "extra_length": 0,
        "distance_to_arrival": 2623.679268510226,
        "location": {
            "lat": 41.488411051729734,
            "long": -89.54324382611333
        },
        "velocity": {
            "speed": 240.86508796312577,
            "heading": "tbd"
        }
    },
    {
        "flight_id": "668e41ee3f23ded5fecd6cd3",
        "ts": "2024-07-29T09:31:39.266770",
        "path": [
            [
                41.9742,
                -87.9073
            ],
            [
                32.7334,
                -117.1915
            ]
        ],
        "disrupted": false,
        "extra_length": 0,
        "distance_to_arrival": 2621.868085321589,
        "location": {
            "lat": 41.48231544940129,
            "long": -89.56369312393976
        },
        "velocity": {
            "speed": 240.20989524146103,
            "heading": "tbd"
        }
    },
    {
        "flight_id": "668e41ee3f23ded5fecd6cd3",
        "ts": "2024-07-29T09:31:40.271069",
        "path": [
            [
                41.9742,
                -87.9073
            ],
            [
                32.7334,
                -117.1915
            ]
        ],
        "disrupted": false,
        "extra_length": 0,
        "distance_to_arrival": 2620.0566936157607,
        "location": {
            "lat": 41.47621927363048,
            "long": -89.58414242176617
        },
        "velocity": {
            "speed": 244.42020315709956,
            "heading": "tbd"
        }
    },
    {
        "flight_id": "668e41ee3f23ded5fecd6cd3",
        "ts": "2024-07-29T09:31:41.268675",
        "path": [
            [
                41.9742,
                -87.9073
            ],
            [
                32.7334,
                -117.1915
            ]
        ],
        "disrupted": false,
        "extra_length": 0,
        "distance_to_arrival": 2618.2450934311532,
        "location": {
            "lat": 41.47012252443235,
            "long": -89.60459171959258
        },
        "velocity": {
            "speed": 249.6515368732145,
            "heading": "tbd"
        }
    },
    {
        "flight_id": "668e41ee3f23ded5fecd6cd3",
        "ts": "2024-07-29T09:31:42.274527",
        "path": [
            [
                41.9742,
                -87.9073
            ],
            [
                32.7334,
                -117.1915
            ]
        ],
        "disrupted": false,
        "extra_length": 0,
        "distance_to_arrival": 2616.4332848061817,
        "location": {
            "lat": 41.46402520182201,
            "long": -89.62504101741901
        },
        "velocity": {
            "speed": 243.1146408561346,
            "heading": "tbd"
        }
    },
    {
        "flight_id": "668e41ee3f23ded5fecd6cd3",
        "ts": "2024-07-29T09:31:43.270806",
        "path": [
            [
                41.9742,
                -87.9073
            ],
            [
                32.7334,
                -117.1915
            ]
        ],
        "disrupted": false,
        "extra_length": 0,
        "distance_to_arrival": 2614.621267779263,
        "location": {
            "lat": 41.45792730581459,
            "long": -89.64549031524542
        },
        "velocity": {
            "speed": 245.28314651970672,
            "heading": "tbd"
        }
    },
    {
        "flight_id": "668e41ee3f23ded5fecd6cd3",
        "ts": "2024-07-29T09:31:44.267950",
        "path": [
            [
                41.9742,
                -87.9073
            ],
            [
                32.7334,
                -117.1915
            ]
        ],
        "disrupted": false,
        "extra_length": 0,
        "distance_to_arrival": 2612.809042388807,
        "location": {
            "lat": 41.45182883642525,
            "long": -89.66593961307183
        },
        "velocity": {
            "speed": 245.39176701765268,
            "heading": "tbd"
        }
    },
    {
        "flight_id": "668e41ee3f23ded5fecd6cd3",
        "ts": "2024-07-29T09:31:45.271197",
        "path": [
            [
                41.9742,
                -87.9073
            ],
            [
                32.7334,
                -117.1915
            ]
        ],
        "disrupted": false,
        "extra_length": 0,
        "distance_to_arrival": 2610.9966086732234,
        "location": {
            "lat": 41.44572979366916,
            "long": -89.68638891089824
        },
        "velocity": {
            "speed": 249.563593637935,
            "heading": "tbd"
        }
    },
    {
        "flight_id": "668e41ee3f23ded5fecd6cd3",
        "ts": "2024-07-29T09:31:46.270640",
        "path": [
            [
                41.9742,
                -87.9073
            ],
            [
                32.7334,
                -117.1915
            ]
        ],
        "disrupted": false,
        "extra_length": 0,
        "distance_to_arrival": 2609.1839666709234,
        "location": {
            "lat": 41.43963017756153,
            "long": -89.70683820872466
        },
        "velocity": {
            "speed": 243.48238480057807,
            "heading": "tbd"
        }
    },
    {
        "flight_id": "668e41ee3f23ded5fecd6cd3",
        "ts": "2024-07-29T09:31:47.271662",
        "path": [
            [
                41.9742,
                -87.9073
            ],
            [
                32.7334,
                -117.1915
            ]
        ],
        "disrupted": false,
        "extra_length": 0,
        "distance_to_arrival": 2607.371116420312,
        "location": {
            "lat": 41.433529988117606,
            "long": -89.72728750655108
        },
        "velocity": {
            "speed": 243.9937824932857,
            "heading": "tbd"
        }
    },
    {
        "flight_id": "668e41ee3f23ded5fecd6cd3",
        "ts": "2024-07-29T09:31:48.272125",
        "path": [
            [
                41.9742,
                -87.9073
            ],
            [
                32.7334,
                -117.1915
            ]
        ],
        "disrupted": false,
        "extra_length": 0,
        "distance_to_arrival": 2605.558057959795,
        "location": {
            "lat": 41.42742922535266,
            "long": -89.7477368043775
        },
        "velocity": {
            "speed": 242.3098150900782,
            "heading": "tbd"
        }
    },
    {
        "flight_id": "668e41ee3f23ded5fecd6cd3",
        "ts": "2024-07-29T09:31:49.265237",
        "path": [
            [
                41.9742,
                -87.9073
            ],
            [
                32.7334,
                -117.1915
            ]
        ],
        "disrupted": false,
        "extra_length": 0,
        "distance_to_arrival": 2603.744791327777,
        "location": {
            "lat": 41.42132788928196,
            "long": -89.76818610220391
        },
        "velocity": {
            "speed": 244.17286725024846,
            "heading": "tbd"
        }
    },
    {
        "flight_id": "668e41ee3f23ded5fecd6cd3",
        "ts": "2024-07-29T09:31:50.271081",
        "path": [
            [
                41.9742,
                -87.9073
            ],
            [
                32.7334,
                -117.1915
            ]
        ],
        "disrupted": false,
        "extra_length": 0,
        "distance_to_arrival": 2601.9313165626586,
        "location": {
            "lat": 41.41522597992084,
            "long": -89.78863540003033
        },
        "velocity": {
            "speed": 245.555983610641,
            "heading": "tbd"
        }
    },
    {
        "flight_id": "668e41ee3f23ded5fecd6cd3",
        "ts": "2024-07-29T09:31:51.267160",
        "path": [
            [
                41.9742,
                -87.9073
            ],
            [
                32.7334,
                -117.1915
            ]
        ],
        "disrupted": false,
        "extra_length": 0,
        "distance_to_arrival": 2600.1176337028405,
        "location": {
            "lat": 41.40912349728464,
            "long": -89.80908469785675
        },
        "velocity": {
            "speed": 244.78393709215715,
            "heading": "tbd"
        }
    },
    {
        "flight_id": "668e41ee3f23ded5fecd6cd3",
        "ts": "2024-07-29T09:31:52.290461",
        "path": [
            [
                41.9742,
                -87.9073
            ],
            [
                32.7334,
                -117.1915
            ]
        ],
        "disrupted": false,
        "extra_length": 0,
        "distance_to_arrival": 2598.3037427867234,
        "location": {
            "lat": 41.40302044138875,
            "long": -89.82953399568316
        },
        "velocity": {
            "speed": 242.53840859293413,
            "heading": "tbd"
        }
    },
    {
        "flight_id": "668e41ee3f23ded5fecd6cd3",
        "ts": "2024-07-29T09:31:53.271777",
        "path": [
            [
                41.9742,
                -87.9073
            ],
            [
                32.7334,
                -117.1915
            ]
        ],
        "disrupted": false,
        "extra_length": 0,
        "distance_to_arrival": 2596.4896438527007,
        "location": {
            "lat": 41.39691681224854,
            "long": -89.84998329350958
        },
        "velocity": {
            "speed": 243.893462577045,
            "heading": "tbd"
        }
    },
    {
        "flight_id": "668e41ee3f23ded5fecd6cd3",
        "ts": "2024-07-29T09:31:54.266031",
        "path": [
            [
                41.9742,
                -87.9073
            ],
            [
                32.7334,
                -117.1915
            ]
        ],
        "disrupted": false,
        "extra_length": 0,
        "distance_to_arrival": 2594.675336939171,
        "location": {
            "lat": 41.39081260987946,
            "long": -89.870432591336
        },
        "velocity": {
            "speed": 243.7327759451792,
            "heading": "tbd"
        }
    },
    {
        "flight_id": "668e41ee3f23ded5fecd6cd3",
        "ts": "2024-07-29T09:31:55.270906",
        "path": [
            [
                41.9742,
                -87.9073
            ],
            [
                32.7334,
                -117.1915
            ]
        ],
        "disrupted": false,
        "extra_length": 0,
        "distance_to_arrival": 2592.8608220845263,
        "location": {
            "lat": 41.38470783429698,
            "long": -89.89088188916242
        },
        "velocity": {
            "speed": 249.53728260154767,
            "heading": "tbd"
        }
    },
    {
        "flight_id": "668e41ee3f23ded5fecd6cd3",
        "ts": "2024-07-29T09:31:56.274605",
        "path": [
            [
                41.9742,
                -87.9073
            ],
            [
                32.7334,
                -117.1915
            ]
        ],
        "disrupted": false,
        "extra_length": 0,
        "distance_to_arrival": 2591.0460993271604,
        "location": {
            "lat": 41.378602485516566,
            "long": -89.91133118698883
        },
        "velocity": {
            "speed": 243.6635382994123,
            "heading": "tbd"
        }
    },
    {
        "flight_id": "668e41ee3f23ded5fecd6cd3",
        "ts": "2024-07-29T09:31:57.271776",
        "path": [
            [
                41.9742,
                -87.9073
            ],
            [
                32.7334,
                -117.1915
            ]
        ],
        "disrupted": false,
        "extra_length": 0,
        "distance_to_arrival": 2589.2311687054607,
        "location": {
            "lat": 41.372496563553725,
            "long": -89.93178048481525
        },
        "velocity": {
            "speed": 243.18716578070317,
            "heading": "tbd"
        }
    },
    {
        "flight_id": "668e41ee3f23ded5fecd6cd3",
        "ts": "2024-07-29T09:31:58.268132",
        "path": [
            [
                41.9742,
                -87.9073
            ],
            [
                32.7334,
                -117.1915
            ]
        ],
        "disrupted": false,
        "extra_length": 0,
        "distance_to_arrival": 2587.4160302578184,
        "location": {
            "lat": 41.36639006842401,
            "long": -89.95222978264167
        },
        "velocity": {
            "speed": 246.73082984664725,
            "heading": "tbd"
        }
    },
    {
        "flight_id": "668e41ee3f23ded5fecd6cd3",
        "ts": "2024-07-29T09:31:59.265533",
        "path": [
            [
                41.9742,
                -87.9073
            ],
            [
                32.7334,
                -117.1915
            ]
        ],
        "disrupted": false,
        "extra_length": 0,
        "distance_to_arrival": 2585.60068402262,
        "location": {
            "lat": 41.36028300014298,
            "long": -89.97267908046808
        },
        "velocity": {
            "speed": 244.96140549684023,
            "heading": "tbd"
        }
    },
    {
        "flight_id": "668e41ee3f23ded5fecd6cd3",
        "ts": "2024-07-29T09:32:00.272218",
        "path": [
            [
                41.9742,
                -87.9073
            ],
            [
                32.7334,
                -117.1915
            ]
        ],
        "disrupted": false,
        "extra_length": 0,
        "distance_to_arrival": 2583.7851300382495,
        "location": {
            "lat": 41.35417535872622,
            "long": -89.9931283782945
        },
        "velocity": {
            "speed": 243.5565681163792,
            "heading": "tbd"
        }
    },
    {
        "flight_id": "668e41ee3f23ded5fecd6cd3",
        "ts": "2024-07-29T09:32:01.269831",
        "path": [
            [
                41.9742,
                -87.9073
            ],
            [
                32.7334,
                -117.1915
            ]
        ],
        "disrupted": false,
        "extra_length": 0,
        "distance_to_arrival": 2581.969368343093,
        "location": {
            "lat": 41.34806714418937,
            "long": -90.0135776761209
        },
        "velocity": {
            "speed": 248.96817516962943,
            "heading": "tbd"
        }
    },
    {
        "flight_id": "668e41ee3f23ded5fecd6cd3",
        "ts": "2024-07-29T09:32:02.270688",
        "path": [
            [
                41.9742,
                -87.9073
            ],
            [
                32.7334,
                -117.1915
            ]
        ],
        "disrupted": false,
        "extra_length": 0,
        "distance_to_arrival": 2580.1533989755294,
        "location": {
            "lat": 41.34195835654807,
            "long": -90.03402697394733
        },
        "velocity": {
            "speed": 246.1832364815476,
            "heading": "tbd"
        }
    },
    {
        "flight_id": "668e41ee3f23ded5fecd6cd3",
        "ts": "2024-07-29T09:32:03.269898",
        "path": [
            [
                41.9742,
                -87.9073
            ],
            [
                32.7334,
                -117.1915
            ]
        ],
        "disrupted": false,
        "extra_length": 0,
        "distance_to_arrival": 2578.337221973941,
        "location": {
            "lat": 41.335848995818,
            "long": -90.05447627177375
        },
        "velocity": {
            "speed": 240.65448746031933,
            "heading": "tbd"
        }
    },
    {
        "flight_id": "668e41ee3f23ded5fecd6cd3",
        "ts": "2024-07-29T09:32:04.268535",
        "path": [
            [
                41.9742,
                -87.9073
            ],
            [
                32.7334,
                -117.1915
            ]
        ],
        "disrupted": false,
        "extra_length": 0,
        "distance_to_arrival": 2576.5208373767055,
        "location": {
            "lat": 41.32973906201485,
            "long": -90.07492556960015
        },
        "velocity": {
            "speed": 241.3549387616872,
            "heading": "tbd"
        }
    },
    {
        "flight_id": "668e41ee3f23ded5fecd6cd3",
        "ts": "2024-07-29T09:32:05.270082",
        "path": [
            [
                41.9742,
                -87.9073
            ],
            [
                32.7334,
                -117.1915
            ]
        ],
        "disrupted": false,
        "extra_length": 0,
        "distance_to_arrival": 2574.704245222201,
        "location": {
            "lat": 41.32362855515437,
            "long": -90.09537486742659
        },
        "velocity": {
            "speed": 247.95641984660614,
            "heading": "tbd"
        }
    },
    {
        "flight_id": "668e41ee3f23ded5fecd6cd3",
        "ts": "2024-07-29T09:32:06.266345",
        "path": [
            [
                41.9742,
                -87.9073
            ],
            [
                32.7334,
                -117.1915
            ]
        ],
        "disrupted": false,
        "extra_length": 0,
        "distance_to_arrival": 2572.8874455488003,
        "location": {
            "lat": 41.3175174752523,
            "long": -90.115824165253
        },
        "velocity": {
            "speed": 244.51869273698216,
            "heading": "tbd"
        }
    },
    {
        "flight_id": "668e41ee3f23ded5fecd6cd3",
        "ts": "2024-07-29T09:32:07.267838",
        "path": [
            [
                41.9742,
                -87.9073
            ],
            [
                32.7334,
                -117.1915
            ]
        ],
        "disrupted": false,
        "extra_length": 0,
        "distance_to_arrival": 2571.070438394881,
        "location": {
            "lat": 41.31140582232444,
            "long": -90.1362734630794
        },
        "velocity": {
            "speed": 242.80997829553795,
            "heading": "tbd"
        }
    },
    {
        "flight_id": "668e41ee3f23ded5fecd6cd3",
        "ts": "2024-07-29T09:32:08.268148",
        "path": [
            [
                41.9742,
                -87.9073
            ],
            [
                32.7334,
                -117.1915
            ]
        ],
        "disrupted": false,
        "extra_length": 0,
        "distance_to_arrival": 2569.2532237988103,
        "location": {
            "lat": 41.305293596386605,
            "long": -90.15672276090584
        },
        "velocity": {
            "speed": 246.24474380434253,
            "heading": "tbd"
        }
    },
    {
        "flight_id": "668e41ee3f23ded5fecd6cd3",
        "ts": "2024-07-29T09:32:09.264510",
        "path": [
            [
                41.9742,
                -87.9073
            ],
            [
                32.7334,
                -117.1915
            ]
        ],
        "disrupted": false,
        "extra_length": 0,
        "distance_to_arrival": 2567.4358017989634,
        "location": {
            "lat": 41.29918079745464,
            "long": -90.17717205873225
        },
        "velocity": {
            "speed": 240.27230240882008,
            "heading": "tbd"
        }
    },
    {
        "flight_id": "668e41ee3f23ded5fecd6cd3",
        "ts": "2024-07-29T09:32:10.268475",
        "path": [
            [
                41.9742,
                -87.9073
            ],
            [
                32.7334,
                -117.1915
            ]
        ],
        "disrupted": false,
        "extra_length": 0,
        "distance_to_arrival": 2565.618172433706,
        "location": {
            "lat": 41.2930674255444,
            "long": -90.19762135655866
        },
        "velocity": {
            "speed": 244.3542144736908,
            "heading": "tbd"
        }
    },
    {
        "flight_id": "668e41ee3f23ded5fecd6cd3",
        "ts": "2024-07-29T09:32:11.268949",
        "path": [
            [
                41.9742,
                -87.9073
            ],
            [
                32.7334,
                -117.1915
            ]
        ],
        "disrupted": false,
        "extra_length": 0,
        "distance_to_arrival": 2563.800335741403,
        "location": {
            "lat": 41.286953480671784,
            "long": -90.21807065438509
        },
        "velocity": {
            "speed": 247.60367521703276,
            "heading": "tbd"
        }
    },
    {
        "flight_id": "668e41ee3f23ded5fecd6cd3",
        "ts": "2024-07-29T09:32:12.273944",
        "path": [
            [
                41.9742,
                -87.9073
            ],
            [
                32.7334,
                -117.1915
            ]
        ],
        "disrupted": false,
        "extra_length": 0,
        "distance_to_arrival": 2561.9822917604247,
        "location": {
            "lat": 41.280838962852734,
            "long": -90.2385199522115
        },
        "velocity": {
            "speed": 248.4097755093115,
            "heading": "tbd"
        }
    },
    {
        "flight_id": "668e41ee3f23ded5fecd6cd3",
        "ts": "2024-07-29T09:32:13.271617",
        "path": [
            [
                41.9742,
                -87.9073
            ],
            [
                32.7334,
                -117.1915
            ]
        ],
        "disrupted": false,
        "extra_length": 0,
        "distance_to_arrival": 2560.1640405291314,
        "location": {
            "lat": 41.27472387210319,
            "long": -90.25896925003791
        },
        "velocity": {
            "speed": 240.3307455697807,
            "heading": "tbd"
        }
    },
    {
        "flight_id": "668e41ee3f23ded5fecd6cd3",
        "ts": "2024-07-29T09:32:14.268895",
        "path": [
            [
                41.9742,
                -87.9073
            ],
            [
                32.7334,
                -117.1915
            ]
        ],
        "disrupted": false,
        "extra_length": 0,
        "distance_to_arrival": 2558.345582085884,
        "location": {
            "lat": 41.26860820843912,
            "long": -90.27941854786432
        },
        "velocity": {
            "speed": 241.14130305213143,
            "heading": "tbd"
        }
    },
    {
        "flight_id": "668e41ee3f23ded5fecd6cd3",
        "ts": "2024-07-29T09:32:15.271234",
        "path": [
            [
                41.9742,
                -87.9073
            ],
            [
                32.7334,
                -117.1915
            ]
        ],
        "disrupted": false,
        "extra_length": 0,
        "distance_to_arrival": 2556.5269164690444,
        "location": {
            "lat": 41.26249197187655,
            "long": -90.29986784569076
        },
        "velocity": {
            "speed": 240.14116514389963,
            "heading": "tbd"
        }
    },
    {
        "flight_id": "668e41ee3f23ded5fecd6cd3",
        "ts": "2024-07-29T09:32:16.271416",
        "path": [
            [
                41.9742,
                -87.9073
            ],
            [
                32.7334,
                -117.1915
            ]
        ],
        "disrupted": false,
        "extra_length": 0,
        "distance_to_arrival": 2554.708043716972,
        "location": {
            "lat": 41.25637516243152,
            "long": -90.32031714351716
        },
        "velocity": {
            "speed": 242.46724295050845,
            "heading": "tbd"
        }
    },
    {
        "flight_id": "668e41ee3f23ded5fecd6cd3",
        "ts": "2024-07-29T09:32:17.274335",
        "path": [
            [
                41.9742,
                -87.9073
            ],
            [
                32.7334,
                -117.1915
            ]
        ],
        "disrupted": false,
        "extra_length": 0,
        "distance_to_arrival": 2552.8889638680216,
        "location": {
            "lat": 41.25025778012007,
            "long": -90.34076644134358
        },
        "velocity": {
            "speed": 241.9672520366986,
            "heading": "tbd"
        }
    },
    {
        "flight_id": "668e41ee3f23ded5fecd6cd3",
        "ts": "2024-07-29T09:32:18.271086",
        "path": [
            [
                41.9742,
                -87.9073
            ],
            [
                32.7334,
                -117.1915
            ]
        ],
        "disrupted": false,
        "extra_length": 0,
        "distance_to_arrival": 2551.0696769605483,
        "location": {
            "lat": 41.24413982495831,
            "long": -90.36121573917
        },
        "velocity": {
            "speed": 241.18179935280102,
            "heading": "tbd"
        }
    },
    {
        "flight_id": "668e41ee3f23ded5fecd6cd3",
        "ts": "2024-07-29T09:32:19.268089",
        "path": [
            [
                41.9742,
                -87.9073
            ],
            [
                32.7334,
                -117.1915
            ]
        ],
        "disrupted": false,
        "extra_length": 0,
        "distance_to_arrival": 2549.2501830329065,
        "location": {
            "lat": 41.23802129696234,
            "long": -90.38166503699641
        },
        "velocity": {
            "speed": 240.30075048591715,
            "heading": "tbd"
        }
    },
    {
        "flight_id": "668e41ee3f23ded5fecd6cd3",
        "ts": "2024-07-29T09:32:20.275572",
        "path": [
            [
                41.9742,
                -87.9073
            ],
            [
                32.7334,
                -117.1915
            ]
        ],
        "disrupted": false,
        "extra_length": 0,
        "distance_to_arrival": 2547.4304821234477,
        "location": {
            "lat": 41.23190219614832,
            "long": -90.40211433482283
        },
        "velocity": {
            "speed": 241.0950295088999,
            "heading": "tbd"
        }
    },
    {
        "flight_id": "668e41ee3f23ded5fecd6cd3",
        "ts": "2024-07-29T09:32:21.270431",
        "path": [
            [
                41.9742,
                -87.9073
            ],
            [
                32.7334,
                -117.1915
            ]
        ],
        "disrupted": false,
        "extra_length": 0,
        "distance_to_arrival": 2545.6105742705204,
        "location": {
            "lat": 41.225782522532405,
            "long": -90.42256363264926
        },
        "velocity": {
            "speed": 249.7807886914798,
            "heading": "tbd"
        }
    },
    {
        "flight_id": "668e41ee3f23ded5fecd6cd3",
        "ts": "2024-07-29T09:32:22.273107",
        "path": [
            [
                41.9742,
                -87.9073
            ],
            [
                32.7334,
                -117.1915
            ]
        ],
        "disrupted": false,
        "extra_length": 0,
        "distance_to_arrival": 2543.7904595124774,
        "location": {
            "lat": 41.219662276130826,
            "long": -90.44301293047567
        },
        "velocity": {
            "speed": 241.8640565374703,
            "heading": "tbd"
        }
    },
    {
        "flight_id": "668e41ee3f23ded5fecd6cd3",
        "ts": "2024-07-29T09:32:23.267562",
        "path": [
            [
                41.9742,
                -87.9073
            ],
            [
                32.7334,
                -117.1915
            ]
        ],
        "disrupted": false,
        "extra_length": 0,
        "distance_to_arrival": 2541.970137887661,
        "location": {
            "lat": 41.21354145695979,
            "long": -90.46346222830208
        },
        "velocity": {
            "speed": 243.69062783433466,
            "heading": "tbd"
        }
    },
    {
        "flight_id": "668e41ee3f23ded5fecd6cd3",
        "ts": "2024-07-29T09:32:24.265588",
        "path": [
            [
                41.9742,
                -87.9073
            ],
            [
                32.7334,
                -117.1915
            ]
        ],
        "disrupted": false,
        "extra_length": 0,
        "distance_to_arrival": 2540.149609434417,
        "location": {
            "lat": 41.20742006503555,
            "long": -90.48391152612851
        },
        "velocity": {
            "speed": 243.19533364755023,
            "heading": "tbd"
        }
    },
    {
        "flight_id": "668e41ee3f23ded5fecd6cd3",
        "ts": "2024-07-29T09:32:25.271821",
        "path": [
            [
                41.9742,
                -87.9073
            ],
            [
                32.7334,
                -117.1915
            ]
        ],
        "disrupted": false,
        "extra_length": 0,
        "distance_to_arrival": 2538.328874191091,
        "location": {
            "lat": 41.2012981003744,
            "long": -90.50436082395493
        },
        "velocity": {
            "speed": 247.424252192182,
            "heading": "tbd"
        }
    },
    {
        "flight_id": "668e41ee3f23ded5fecd6cd3",
        "ts": "2024-07-29T09:32:26.268127",
        "path": [
            [
                41.9742,
                -87.9073
            ],
            [
                32.7334,
                -117.1915
            ]
        ],
        "disrupted": false,
        "extra_length": 0,
        "distance_to_arrival": 2536.507932196024,
        "location": {
            "lat": 41.19517556299265,
            "long": -90.52481012178133
        },
        "velocity": {
            "speed": 244.62755403027106,
            "heading": "tbd"
        }
    },
    {
        "flight_id": "668e41ee3f23ded5fecd6cd3",
        "ts": "2024-07-29T09:32:27.269702",
        "path": [
            [
                41.9742,
                -87.9073
            ],
            [
                32.7334,
                -117.1915
            ]
        ],
        "disrupted": false,
        "extra_length": 0,
        "distance_to_arrival": 2534.6867834875534,
        "location": {
            "lat": 41.18905245290664,
            "long": -90.54525941960775
        },
        "velocity": {
            "speed": 245.9520804198271,
            "heading": "tbd"
        }
    },
    {
        "flight_id": "668e41ee3f23ded5fecd6cd3",
        "ts": "2024-07-29T09:32:28.265991",
        "path": [
            [
                41.9742,
                -87.9073
            ],
            [
                32.7334,
                -117.1915
            ]
        ],
        "disrupted": false,
        "extra_length": 0,
        "distance_to_arrival": 2532.8654281040194,
        "location": {
            "lat": 41.182928770132726,
            "long": -90.56570871743416
        },
        "velocity": {
            "speed": 245.90731880284434,
            "heading": "tbd"
        }
    },
    {
        "flight_id": "668e41ee3f23ded5fecd6cd3",
        "ts": "2024-07-29T09:32:29.263868",
        "path": [
            [
                41.9742,
                -87.9073
            ],
            [
                32.7334,
                -117.1915
            ]
        ],
        "disrupted": false,
        "extra_length": 0,
        "distance_to_arrival": 2531.043866083758,
        "location": {
            "lat": 41.17680451468731,
            "long": -90.58615801526058
        },
        "velocity": {
            "speed": 242.62826218214025,
            "heading": "tbd"
        }
    },
    {
        "flight_id": "668e41ee3f23ded5fecd6cd3",
        "ts": "2024-07-29T09:32:30.264820",
        "path": [
            [
                41.9742,
                -87.9073
            ],
            [
                32.7334,
                -117.1915
            ]
        ],
        "disrupted": false,
        "extra_length": 0,
        "distance_to_arrival": 2529.2220974651045,
        "location": {
            "lat": 41.17067968658682,
            "long": -90.606607313087
        },
        "velocity": {
            "speed": 249.9708185834423,
            "heading": "tbd"
        }
    },
    {
        "flight_id": "668e41ee3f23ded5fecd6cd3",
        "ts": "2024-07-29T09:32:31.270425",
        "path": [
            [
                41.9742,
                -87.9073
            ],
            [
                32.7334,
                -117.1915
            ]
        ],
        "disrupted": false,
        "extra_length": 0,
        "distance_to_arrival": 2527.4001222863926,
        "location": {
            "lat": 41.1645542858477,
            "long": -90.62705661091341
        },
        "velocity": {
            "speed": 247.99498492113048,
            "heading": "tbd"
        }
    },
    {
        "flight_id": "668e41ee3f23ded5fecd6cd3",
        "ts": "2024-07-29T09:32:32.268756",
        "path": [
            [
                41.9742,
                -87.9073
            ],
            [
                32.7334,
                -117.1915
            ]
        ],
        "disrupted": false,
        "extra_length": 0,
        "distance_to_arrival": 2525.5779405859525,
        "location": {
            "lat": 41.15842831248643,
            "long": -90.64750590873983
        },
        "velocity": {
            "speed": 240.03753924131223,
            "heading": "tbd"
        }
    },
    {
        "flight_id": "668e41ee3f23ded5fecd6cd3",
        "ts": "2024-07-29T09:32:33.269634",
        "path": [
            [
                41.9742,
                -87.9073
            ],
            [
                32.7334,
                -117.1915
            ]
        ],
        "disrupted": false,
        "extra_length": 0,
        "distance_to_arrival": 2523.7555524021145,
        "location": {
            "lat": 41.152301766519514,
            "long": -90.66795520656625
        },
        "velocity": {
            "speed": 240.9641180167546,
            "heading": "tbd"
        }
    },
    {
        "flight_id": "668e41ee3f23ded5fecd6cd3",
        "ts": "2024-07-29T09:32:34.266789",
        "path": [
            [
                41.9742,
                -87.9073
            ],
            [
                32.7334,
                -117.1915
            ]
        ],
        "disrupted": false,
        "extra_length": 0,
        "distance_to_arrival": 2521.932957773209,
        "location": {
            "lat": 41.146174647963484,
            "long": -90.68840450439266
        },
        "velocity": {
            "speed": 246.98195977877558,
            "heading": "tbd"
        }
    },
    {
        "flight_id": "668e41ee3f23ded5fecd6cd3",
        "ts": "2024-07-29T09:32:35.266580",
        "path": [
            [
                41.9742,
                -87.9073
            ],
            [
                32.7334,
                -117.1915
            ]
        ],
        "disrupted": false,
        "extra_length": 0,
        "distance_to_arrival": 2520.110156737559,
        "location": {
            "lat": 41.1400469568349,
            "long": -90.70885380221908
        },
        "velocity": {
            "speed": 246.01949767885935,
            "heading": "tbd"
        }
    },
    {
        "flight_id": "668e41ee3f23ded5fecd6cd3",
        "ts": "2024-07-29T09:32:36.272814",
        "path": [
            [
                41.9742,
                -87.9073
            ],
            [
                32.7334,
                -117.1915
            ]
        ],
        "disrupted": false,
        "extra_length": 0,
        "distance_to_arrival": 2518.2871493334906,
        "location": {
            "lat": 41.13391869315035,
            "long": -90.7293031000455
        },
        "velocity": {
            "speed": 240.94917960629652,
            "heading": "tbd"
        }
    },
    {
        "flight_id": "668e41ee3f23ded5fecd6cd3",
        "ts": "2024-07-29T09:32:37.268597",
        "path": [
            [
                41.9742,
                -87.9073
            ],
            [
                32.7334,
                -117.1915
            ]
        ],
        "disrupted": false,
        "extra_length": 0,
        "distance_to_arrival": 2516.4639355993268,
        "location": {
            "lat": 41.12778985692645,
            "long": -90.74975239787192
        },
        "velocity": {
            "speed": 249.16973379164048,
            "heading": "tbd"
        }
    },
    {
        "flight_id": "668e41ee3f23ded5fecd6cd3",
        "ts": "2024-07-29T09:32:38.268591",
        "path": [
            [
                41.9742,
                -87.9073
            ],
            [
                32.7334,
                -117.1915
            ]
        ],
        "disrupted": false,
        "extra_length": 0,
        "distance_to_arrival": 2514.6405155733896,
        "location": {
            "lat": 41.121660448179846,
            "long": -90.77020169569833
        },
        "velocity": {
            "speed": 249.3391678968215,
            "heading": "tbd"
        }
    },
    {
        "flight_id": "668e41ee3f23ded5fecd6cd3",
        "ts": "2024-07-29T09:32:39.269187",
        "path": [
            [
                41.9742,
                -87.9073
            ],
            [
                32.7334,
                -117.1915
            ]
        ],
        "disrupted": false,
        "extra_length": 0,
        "distance_to_arrival": 2512.8168892939984,
        "location": {
            "lat": 41.11553046692721,
            "long": -90.79065099352475
        },
        "velocity": {
            "speed": 249.94010851793638,
            "heading": "tbd"
        }
    },
    {
        "flight_id": "668e41ee3f23ded5fecd6cd3",
        "ts": "2024-07-29T09:32:40.268569",
        "path": [
            [
                41.9742,
                -87.9073
            ],
            [
                32.7334,
                -117.1915
            ]
        ],
        "disrupted": false,
        "extra_length": 0,
        "distance_to_arrival": 2510.9930567994707,
        "location": {
            "lat": 41.10939991318524,
            "long": -90.81110029135117
        },
        "velocity": {
            "speed": 245.44139883969302,
            "heading": "tbd"
        }
    },
    {
        "flight_id": "668e41ee3f23ded5fecd6cd3",
        "ts": "2024-07-29T09:32:41.275650",
        "path": [
            [
                41.9742,
                -87.9073
            ],
            [
                32.7334,
                -117.1915
            ]
        ],
        "disrupted": false,
        "extra_length": 0,
        "distance_to_arrival": 2509.1690181281247,
        "location": {
            "lat": 41.10326878697067,
            "long": -90.83154958917758
        },
        "velocity": {
            "speed": 249.68602528412117,
            "heading": "tbd"
        }
    },
    {
        "flight_id": "668e41ee3f23ded5fecd6cd3",
        "ts": "2024-07-29T09:32:42.270958",
        "path": [
            [
                41.9742,
                -87.9073
            ],
            [
                32.7334,
                -117.1915
            ]
        ],
        "disrupted": false,
        "extra_length": 0,
        "distance_to_arrival": 2507.344773318272,
        "location": {
            "lat": 41.09713708830025,
            "long": -90.851998887004
        },
        "velocity": {
            "speed": 244.452426673982,
            "heading": "tbd"
        }
    },
    {
        "flight_id": "668e41ee3f23ded5fecd6cd3",
        "ts": "2024-07-29T09:32:43.266171",
        "path": [
            [
                41.9742,
                -87.9073
            ],
            [
                32.7334,
                -117.1915
            ]
        ],
        "disrupted": false,
        "extra_length": 0,
        "distance_to_arrival": 2505.520322408229,
        "location": {
            "lat": 41.091004817190765,
            "long": -90.8724481848304
        },
        "velocity": {
            "speed": 242.52286447016806,
            "heading": "tbd"
        }
    },
    {
        "flight_id": "668e41ee3f23ded5fecd6cd3",
        "ts": "2024-07-29T09:32:44.264796",
        "path": [
            [
                41.9742,
                -87.9073
            ],
            [
                32.7334,
                -117.1915
            ]
        ],
        "disrupted": false,
        "extra_length": 0,
        "distance_to_arrival": 2503.6956654363034,
        "location": {
            "lat": 41.08487197365903,
            "long": -90.89289748265683
        },
        "velocity": {
            "speed": 246.59439099283088,
            "heading": "tbd"
        }
    },
    {
        "flight_id": "668e41ee3f23ded5fecd6cd3",
        "ts": "2024-07-29T09:32:45.271526",
        "path": [
            [
                41.9742,
                -87.9073
            ],
            [
                32.7334,
                -117.1915
            ]
        ],
        "disrupted": false,
        "extra_length": 0,
        "distance_to_arrival": 2501.870802440806,
        "location": {
            "lat": 41.078738557721856,
            "long": -90.91334678048325
        },
        "velocity": {
            "speed": 247.5874304170737,
            "heading": "tbd"
        }
    },
    {
        "flight_id": "668e41ee3f23ded5fecd6cd3",
        "ts": "2024-07-29T09:32:46.271431",
        "path": [
            [
                41.9742,
                -87.9073
            ],
            [
                32.7334,
                -117.1915
            ]
        ],
        "disrupted": false,
        "extra_length": 0,
        "distance_to_arrival": 2500.045733460046,
        "location": {
            "lat": 41.072604569396134,
            "long": -90.93379607830965
        },
        "velocity": {
            "speed": 240.74313173309804,
            "heading": "tbd"
        }
    },
    {
        "flight_id": "668e41ee3f23ded5fecd6cd3",
        "ts": "2024-07-29T09:32:47.269936",
        "path": [
            [
                41.9742,
                -87.9073
            ],
            [
                32.7334,
                -117.1915
            ]
        ],
        "disrupted": false,
        "extra_length": 0,
        "distance_to_arrival": 2498.2204585323284,
        "location": {
            "lat": 41.06647000869876,
            "long": -90.95424537613609
        },
        "velocity": {
            "speed": 248.08676781655595,
            "heading": "tbd"
        }
    },
    {
        "flight_id": "668e41ee3f23ded5fecd6cd3",
        "ts": "2024-07-29T09:32:48.270885",
        "path": [
            [
                41.9742,
                -87.9073
            ],
            [
                32.7334,
                -117.1915
            ]
        ],
        "disrupted": false,
        "extra_length": 0,
        "distance_to_arrival": 2496.3949776959576,
        "location": {
            "lat": 41.060334875646646,
            "long": -90.9746946739625
        },
        "velocity": {
            "speed": 241.1274575662887,
            "heading": "tbd"
        }
    },
    {
        "flight_id": "668e41ee3f23ded5fecd6cd3",
        "ts": "2024-07-29T09:32:49.264766",
        "path": [
            [
                41.9742,
                -87.9073
            ],
            [
                32.7334,
                -117.1915
            ]
        ],
        "disrupted": false,
        "extra_length": 0,
        "distance_to_arrival": 2494.5692909892373,
        "location": {
            "lat": 41.054199170256744,
            "long": -90.9951439717889
        },
        "velocity": {
            "speed": 242.22418713699966,
            "heading": "tbd"
        }
    },
    {
        "flight_id": "668e41ee3f23ded5fecd6cd3",
        "ts": "2024-07-29T09:32:50.268832",
        "path": [
            [
                41.9742,
                -87.9073
=======
                33.9416,
                -118.4085
>>>>>>> fb9d3829
            ],
            [
                33.4342,
                -112.0126
            ]
        ],
<<<<<<< HEAD
        "disrupted": false,
        "extra_length": 0,
        "distance_to_arrival": 2492.743398450466,
        "location": {
            "lat": 41.04806289254604,
            "long": -91.01559326961534
        },
        "velocity": {
            "speed": 240.70609424812378,
=======
        "disrupted": true,
        "extra_length": 281.22890927139713,
        "distance_to_arrival": 728.8232805849545,
        "location": {
            "lat": 33.016258897787075,
            "long": -117.47491358384985
        },
        "velocity": {
            "speed": 244.1903102045461,
>>>>>>> fb9d3829
            "heading": "tbd"
        }
    },
    {
<<<<<<< HEAD
        "flight_id": "668e41ee3f23ded5fecd6cd3",
        "ts": "2024-07-29T09:32:51.270858",
=======
        "flight_id": "668e41ee3f23ded5fecd6cd7",
        "ts": "2024-07-26T17:08:55.167429",
>>>>>>> fb9d3829
        "path": [
            [
                32.7334,
                -117.1915
            ],
            [
<<<<<<< HEAD
                32.7334,
                -117.1915
            ]
        ],
        "disrupted": false,
        "extra_length": 0,
        "distance_to_arrival": 2490.9173001179474,
        "location": {
            "lat": 41.041926042531536,
            "long": -91.03604256744175
        },
        "velocity": {
            "speed": 243.73528816741376,
=======
                33.9416,
                -118.4085
            ],
            [
                33.4342,
                -112.0126
            ]
        ],
        "disrupted": true,
        "extra_length": 281.22890927139713,
        "distance_to_arrival": 687.8480927716241,
        "location": {
            "lat": 33.29821328774822,
            "long": -117.75832716769969
        },
        "velocity": {
            "speed": 242.6529368559624,
>>>>>>> fb9d3829
            "heading": "tbd"
        }
    },
    {
        "flight_id": "668e41ee3f23ded5fecd6cd3",
        "ts": "2024-07-29T09:32:52.413630",
        "path": [
            [
                41.9742,
                -87.9073
            ],
            [
                32.7334,
                -117.1915
            ]
        ],
        "disrupted": false,
        "extra_length": 0,
        "distance_to_arrival": 2489.090996029977,
        "location": {
            "lat": 41.03578862023026,
            "long": -91.05649186526816
        },
        "velocity": {
            "speed": 244.2623623655962,
            "heading": "tbd"
        }
    },
    {
        "flight_id": "668e41ee3f23ded5fecd6cd3",
        "ts": "2024-07-29T09:32:53.269811",
        "path": [
            [
                41.9742,
                -87.9073
            ],
            [
                32.7334,
                -117.1915
            ]
        ],
        "disrupted": false,
        "extra_length": 0,
        "distance_to_arrival": 2487.264486224848,
        "location": {
            "lat": 41.02965062565927,
            "long": -91.07694116309459
        },
        "velocity": {
            "speed": 249.1775337821747,
            "heading": "tbd"
        }
    },
    {
        "flight_id": "668e41ee3f23ded5fecd6cd3",
        "ts": "2024-07-29T09:32:54.270503",
        "path": [
            [
                41.9742,
                -87.9073
            ],
            [
                32.7334,
                -117.1915
            ]
        ],
        "disrupted": false,
        "extra_length": 0,
        "distance_to_arrival": 2485.43777074086,
        "location": {
            "lat": 41.02351205883567,
            "long": -91.097390460921
        },
        "velocity": {
            "speed": 241.95240456193486,
            "heading": "tbd"
        }
    },
    {
        "flight_id": "668e41ee3f23ded5fecd6cd3",
        "ts": "2024-07-29T09:32:55.269433",
        "path": [
            [
                41.9742,
                -87.9073
            ],
            [
                32.7334,
                -117.1915
            ]
        ],
        "disrupted": false,
        "extra_length": 0,
        "distance_to_arrival": 2483.610849616303,
        "location": {
            "lat": 41.01737291977657,
            "long": -91.11783975874741
        },
        "velocity": {
            "speed": 248.36799624211568,
            "heading": "tbd"
        }
    },
    {
        "flight_id": "668e41ee3f23ded5fecd6cd3",
        "ts": "2024-07-29T09:32:56.265578",
        "path": [
            [
                41.9742,
                -87.9073
            ],
            [
                32.7334,
                -117.1915
            ]
        ],
        "disrupted": false,
        "extra_length": 0,
        "distance_to_arrival": 2481.7837228894664,
        "location": {
            "lat": 41.0112332084991,
            "long": -91.13828905657383
        },
        "velocity": {
            "speed": 242.50738453567413,
            "heading": "tbd"
        }
    },
    {
        "flight_id": "668e41ee3f23ded5fecd6cd3",
        "ts": "2024-07-29T09:32:57.266064",
        "path": [
            [
                41.9742,
                -87.9073
            ],
            [
                32.7334,
                -117.1915
            ]
        ],
        "disrupted": false,
        "extra_length": 0,
        "distance_to_arrival": 2479.956390598641,
        "location": {
            "lat": 41.005092925020456,
            "long": -91.15873835440026
        },
        "velocity": {
            "speed": 245.2952184897705,
            "heading": "tbd"
        }
    },
    {
        "flight_id": "668e41ee3f23ded5fecd6cd3",
        "ts": "2024-07-29T09:32:58.269067",
        "path": [
            [
                41.9742,
                -87.9073
            ],
            [
                32.7334,
                -117.1915
            ]
        ],
        "disrupted": false,
        "extra_length": 0,
        "distance_to_arrival": 2478.128852782115,
        "location": {
            "lat": 40.99895206935783,
            "long": -91.17918765222666
        },
        "velocity": {
            "speed": 248.75865846936676,
            "heading": "tbd"
        }
    },
    {
        "flight_id": "668e41ee3f23ded5fecd6cd3",
        "ts": "2024-07-29T09:32:59.265533",
        "path": [
            [
                41.9742,
                -87.9073
            ],
            [
                32.7334,
                -117.1915
            ]
        ],
        "disrupted": false,
        "extra_length": 0,
        "distance_to_arrival": 2476.3011094781727,
        "location": {
            "lat": 40.99281064152843,
            "long": -91.19963695005308
        },
        "velocity": {
            "speed": 240.20725820556046,
            "heading": "tbd"
        }
    },
    {
        "flight_id": "668e41ee3f23ded5fecd6cd3",
        "ts": "2024-07-29T09:33:00.271182",
        "path": [
            [
                41.9742,
                -87.9073
            ],
            [
                32.7334,
                -117.1915
            ]
        ],
        "disrupted": false,
        "extra_length": 0,
        "distance_to_arrival": 2474.4731607250988,
        "location": {
            "lat": 40.98666864154954,
            "long": -91.22008624787951
        },
        "velocity": {
            "speed": 244.92258783341512,
            "heading": "tbd"
        }
    },
    {
        "flight_id": "668e41ee3f23ded5fecd6cd3",
        "ts": "2024-07-29T09:33:01.269891",
        "path": [
            [
                41.9742,
                -87.9073
            ],
            [
                32.7334,
                -117.1915
            ]
        ],
        "disrupted": false,
        "extra_length": 0,
        "distance_to_arrival": 2472.6450065611775,
        "location": {
            "lat": 40.98052606943845,
            "long": -91.24053554570591
        },
        "velocity": {
            "speed": 244.45372646106472,
            "heading": "tbd"
        }
    },
    {
        "flight_id": "668e41ee3f23ded5fecd6cd3",
        "ts": "2024-07-29T09:33:02.269723",
        "path": [
            [
                41.9742,
                -87.9073
            ],
            [
                32.7334,
                -117.1915
            ]
        ],
        "disrupted": false,
        "extra_length": 0,
        "distance_to_arrival": 2470.8166470246865,
        "location": {
            "lat": 40.974382925212446,
            "long": -91.26098484353233
        },
        "velocity": {
            "speed": 248.78669832607972,
            "heading": "tbd"
        }
    },
    {
        "flight_id": "668e41ee3f23ded5fecd6cd3",
        "ts": "2024-07-29T09:33:03.269432",
        "path": [
            [
                41.9742,
                -87.9073
            ],
            [
                32.7334,
                -117.1915
            ]
        ],
        "disrupted": false,
        "extra_length": 0,
        "distance_to_arrival": 2468.9880821539055,
        "location": {
            "lat": 40.96823920888888,
            "long": -91.28143414135876
        },
        "velocity": {
            "speed": 246.58151750424008,
            "heading": "tbd"
        }
    },
    {
        "flight_id": "668e41ee3f23ded5fecd6cd3",
        "ts": "2024-07-29T09:33:04.274467",
        "path": [
            [
                41.9742,
                -87.9073
            ],
            [
                32.7334,
                -117.1915
            ]
        ],
        "disrupted": false,
        "extra_length": 0,
        "distance_to_arrival": 2467.1593119871136,
        "location": {
            "lat": 40.96209492048512,
            "long": -91.30188343918518
        },
        "velocity": {
            "speed": 244.34879380619552,
            "heading": "tbd"
        }
    },
    {
        "flight_id": "668e41ee3f23ded5fecd6cd3",
        "ts": "2024-07-29T09:33:05.270293",
        "path": [
            [
                41.9742,
                -87.9073
            ],
            [
                32.7334,
                -117.1915
            ]
        ],
        "disrupted": false,
        "extra_length": 0,
        "distance_to_arrival": 2465.330336562586,
        "location": {
            "lat": 40.95595006001856,
            "long": -91.32233273701158
        },
        "velocity": {
            "speed": 241.07008006756806,
            "heading": "tbd"
        }
    },
    {
        "flight_id": "668e41ee3f23ded5fecd6cd3",
        "ts": "2024-07-29T09:33:06.265229",
        "path": [
            [
                41.9742,
                -87.9073
            ],
            [
                32.7334,
                -117.1915
            ]
        ],
        "disrupted": false,
        "extra_length": 0,
        "distance_to_arrival": 2463.501155918594,
        "location": {
            "lat": 40.94980462750662,
            "long": -91.34278203483801
        },
        "velocity": {
            "speed": 241.2844297649688,
            "heading": "tbd"
        }
    },
    {
        "flight_id": "668e41ee3f23ded5fecd6cd3",
        "ts": "2024-07-29T09:33:07.265504",
        "path": [
            [
                41.9742,
                -87.9073
            ],
            [
                32.7334,
                -117.1915
            ]
        ],
        "disrupted": false,
        "extra_length": 0,
        "distance_to_arrival": 2461.671770093414,
        "location": {
            "lat": 40.94365862296676,
            "long": -91.36323133266443
        },
        "velocity": {
            "speed": 249.81669131224473,
            "heading": "tbd"
        }
    },
    {
        "flight_id": "668e41ee3f23ded5fecd6cd3",
        "ts": "2024-07-29T09:33:08.269441",
        "path": [
            [
                41.9742,
                -87.9073
            ],
            [
                32.7334,
                -117.1915
            ]
        ],
        "disrupted": false,
        "extra_length": 0,
        "distance_to_arrival": 2459.842179125314,
        "location": {
            "lat": 40.937512046416444,
            "long": -91.38368063049083
        },
        "velocity": {
            "speed": 242.38360615656077,
            "heading": "tbd"
        }
    },
    {
        "flight_id": "668e41ee3f23ded5fecd6cd3",
        "ts": "2024-07-29T09:33:09.272338",
        "path": [
            [
                41.9742,
                -87.9073
            ],
            [
                32.7334,
                -117.1915
            ]
        ],
        "disrupted": false,
        "extra_length": 0,
        "distance_to_arrival": 2458.0123830525627,
        "location": {
            "lat": 40.9313648978732,
            "long": -91.40412992831725
        },
        "velocity": {
            "speed": 242.23810425458984,
            "heading": "tbd"
        }
    },
    {
        "flight_id": "668e41ee3f23ded5fecd6cd3",
        "ts": "2024-07-29T09:33:10.274370",
        "path": [
            [
                41.9742,
                -87.9073
            ],
            [
                32.7334,
                -117.1915
            ]
        ],
        "disrupted": false,
        "extra_length": 0,
        "distance_to_arrival": 2456.1823819134274,
        "location": {
            "lat": 40.92521717735456,
            "long": -91.42457922614368
        },
        "velocity": {
            "speed": 246.30131786387892,
            "heading": "tbd"
        }
    },
    {
        "flight_id": "668e41ee3f23ded5fecd6cd3",
        "ts": "2024-07-29T09:33:11.269530",
        "path": [
            [
                41.9742,
                -87.9073
            ],
            [
                32.7334,
                -117.1915
            ]
        ],
        "disrupted": false,
        "extra_length": 0,
        "distance_to_arrival": 2454.3521757461754,
        "location": {
            "lat": 40.91906888487807,
            "long": -91.44502852397008
        },
        "velocity": {
            "speed": 241.17634712776413,
            "heading": "tbd"
        }
    },
    {
        "flight_id": "668e41ee3f23ded5fecd6cd3",
        "ts": "2024-07-29T09:33:12.269779",
        "path": [
            [
                41.9742,
                -87.9073
            ],
            [
                32.7334,
                -117.1915
            ]
        ],
        "disrupted": false,
        "extra_length": 0,
        "distance_to_arrival": 2452.5217645890675,
        "location": {
            "lat": 40.91292002046135,
            "long": -91.4654778217965
        },
        "velocity": {
            "speed": 245.77397520984897,
            "heading": "tbd"
        }
    },
    {
        "flight_id": "668e41ee3f23ded5fecd6cd3",
        "ts": "2024-07-29T09:33:13.274267",
        "path": [
            [
                41.9742,
                -87.9073
            ],
            [
                32.7334,
                -117.1915
            ]
        ],
        "disrupted": false,
        "extra_length": 0,
        "distance_to_arrival": 2450.6911484803654,
        "location": {
            "lat": 40.90677058412199,
            "long": -91.48592711962293
        },
        "velocity": {
            "speed": 243.0909582753816,
            "heading": "tbd"
        }
    },
    {
        "flight_id": "668e41ee3f23ded5fecd6cd3",
        "ts": "2024-07-29T09:33:14.270694",
        "path": [
            [
                41.9742,
                -87.9073
            ],
            [
                32.7334,
                -117.1915
            ]
        ],
        "disrupted": false,
        "extra_length": 0,
        "distance_to_arrival": 2448.8603274583347,
        "location": {
            "lat": 40.90062057587766,
            "long": -91.50637641744935
        },
        "velocity": {
            "speed": 247.04177540850537,
            "heading": "tbd"
        }
    },
    {
        "flight_id": "668e41ee3f23ded5fecd6cd3",
        "ts": "2024-07-29T09:33:15.267074",
        "path": [
            [
                41.9742,
                -87.9073
            ],
            [
                32.7334,
                -117.1915
            ]
        ],
        "disrupted": false,
        "extra_length": 0,
        "distance_to_arrival": 2447.029301561229,
        "location": {
            "lat": 40.89446999574602,
            "long": -91.52682571527575
        },
        "velocity": {
            "speed": 248.84662142062908,
            "heading": "tbd"
        }
    },
    {
        "flight_id": "668e41ee3f23ded5fecd6cd3",
        "ts": "2024-07-29T09:33:16.270125",
        "path": [
            [
                41.9742,
                -87.9073
            ],
            [
                32.7334,
                -117.1915
            ]
        ],
        "disrupted": false,
        "extra_length": 0,
        "distance_to_arrival": 2445.1980708273063,
        "location": {
            "lat": 40.8883188437448,
            "long": -91.54727501310218
        },
        "velocity": {
            "speed": 249.0000590672763,
            "heading": "tbd"
        }
    },
    {
        "flight_id": "668e41ee3f23ded5fecd6cd3",
        "ts": "2024-07-29T09:33:17.267878",
        "path": [
            [
                41.9742,
                -87.9073
            ],
            [
                32.7334,
                -117.1915
            ]
        ],
        "disrupted": false,
        "extra_length": 0,
        "distance_to_arrival": 2443.366635294823,
        "location": {
            "lat": 40.8821671198917,
            "long": -91.5677243109286
        },
        "velocity": {
            "speed": 247.9263409816866,
            "heading": "tbd"
        }
    },
    {
        "flight_id": "668e41ee3f23ded5fecd6cd3",
        "ts": "2024-07-29T09:33:18.266384",
        "path": [
            [
                41.9742,
                -87.9073
            ],
            [
                32.7334,
                -117.1915
            ]
        ],
        "disrupted": false,
        "extra_length": 0,
        "distance_to_arrival": 2441.5349950020322,
        "location": {
            "lat": 40.87601482420448,
            "long": -91.588173608755
        },
        "velocity": {
            "speed": 249.54006375880712,
            "heading": "tbd"
        }
    },
    {
        "flight_id": "668e41ee3f23ded5fecd6cd3",
        "ts": "2024-07-29T09:33:19.276475",
        "path": [
            [
                41.9742,
                -87.9073
            ],
            [
                32.7334,
                -117.1915
            ]
        ],
        "disrupted": false,
        "extra_length": 0,
        "distance_to_arrival": 2439.703149987183,
        "location": {
            "lat": 40.86986195670095,
            "long": -91.60862290658143
        },
        "velocity": {
            "speed": 244.395617847825,
            "heading": "tbd"
        }
    },
    {
        "flight_id": "668e41ee3f23ded5fecd6cd3",
        "ts": "2024-07-29T09:33:20.271291",
        "path": [
            [
                41.9742,
                -87.9073
            ],
            [
                32.7334,
                -117.1915
            ]
        ],
        "disrupted": false,
        "extra_length": 0,
        "distance_to_arrival": 2437.871100288531,
        "location": {
            "lat": 40.86370851739892,
            "long": -91.62907220440785
        },
        "velocity": {
            "speed": 245.08413930285363,
            "heading": "tbd"
        }
    },
    {
        "flight_id": "668e41ee3f23ded5fecd6cd3",
        "ts": "2024-07-29T09:33:21.271500",
        "path": [
            [
                41.9742,
                -87.9073
            ],
            [
                32.7334,
                -117.1915
            ]
        ],
        "disrupted": false,
        "extra_length": 0,
        "distance_to_arrival": 2436.03884594432,
        "location": {
            "lat": 40.85755450631622,
            "long": -91.64952150223425
        },
        "velocity": {
            "speed": 246.7376723854879,
            "heading": "tbd"
        }
    },
    {
        "flight_id": "668e41ee3f23ded5fecd6cd3",
        "ts": "2024-07-29T09:33:22.271007",
        "path": [
            [
                41.9742,
                -87.9073
            ],
            [
                32.7334,
                -117.1915
            ]
        ],
        "disrupted": false,
        "extra_length": 0,
        "distance_to_arrival": 2434.2063869927983,
        "location": {
            "lat": 40.85139992347074,
            "long": -91.66997080006067
        },
        "velocity": {
            "speed": 244.50120759915004,
            "heading": "tbd"
        }
    },
    {
        "flight_id": "668e41ee3f23ded5fecd6cd3",
        "ts": "2024-07-29T09:33:23.269641",
        "path": [
            [
                41.9742,
                -87.9073
            ],
            [
                32.7334,
                -117.1915
            ]
        ],
        "disrupted": false,
        "extra_length": 0,
        "distance_to_arrival": 2432.3737234722116,
        "location": {
            "lat": 40.84524476888037,
            "long": -91.69042009788708
        },
        "velocity": {
            "speed": 247.1317350748632,
            "heading": "tbd"
        }
    },
    {
        "flight_id": "668e41ee3f23ded5fecd6cd3",
        "ts": "2024-07-29T09:33:24.268627",
        "path": [
            [
                41.9742,
                -87.9073
            ],
            [
                32.7334,
                -117.1915
            ]
        ],
        "disrupted": false,
        "extra_length": 0,
        "distance_to_arrival": 2430.5408554208016,
        "location": {
            "lat": 40.83908904256303,
            "long": -91.7108693957135
        },
        "velocity": {
            "speed": 241.04316631325258,
            "heading": "tbd"
        }
    },
    {
        "flight_id": "668e41ee3f23ded5fecd6cd3",
        "ts": "2024-07-29T09:33:25.267316",
        "path": [
            [
                41.9742,
                -87.9073
            ],
            [
                32.7334,
                -117.1915
            ]
        ],
        "disrupted": false,
        "extra_length": 0,
        "distance_to_arrival": 2428.7077828768097,
        "location": {
            "lat": 40.83293274453669,
            "long": -91.73131869353992
        },
        "velocity": {
            "speed": 241.11492321413684,
            "heading": "tbd"
        }
    },
    {
        "flight_id": "668e41ee3f23ded5fecd6cd3",
        "ts": "2024-07-29T09:33:26.270278",
        "path": [
            [
                41.9742,
                -87.9073
            ],
            [
                32.7334,
                -117.1915
            ]
        ],
        "disrupted": false,
        "extra_length": 0,
        "distance_to_arrival": 2426.8745058784784,
        "location": {
            "lat": 40.82677587481933,
            "long": -91.75176799136634
        },
        "velocity": {
            "speed": 249.02416467348297,
            "heading": "tbd"
        }
    },
    {
        "flight_id": "668e41ee3f23ded5fecd6cd3",
        "ts": "2024-07-29T09:33:27.268710",
        "path": [
            [
                41.9742,
                -87.9073
            ],
            [
                32.7334,
                -117.1915
            ]
        ],
        "disrupted": false,
        "extra_length": 0,
        "distance_to_arrival": 2425.0410244640425,
        "location": {
            "lat": 40.820618433428955,
            "long": -91.77221728919275
        },
        "velocity": {
            "speed": 247.91259110817873,
            "heading": "tbd"
        }
    },
    {
        "flight_id": "668e41ee3f23ded5fecd6cd3",
        "ts": "2024-07-29T09:33:28.270844",
        "path": [
            [
                41.9742,
                -87.9073
            ],
            [
                32.7334,
                -117.1915
            ]
        ],
        "disrupted": false,
        "extra_length": 0,
        "distance_to_arrival": 2423.2073386717416,
        "location": {
            "lat": 40.81446042038362,
            "long": -91.79266658701917
        },
        "velocity": {
            "speed": 248.87383248596504,
            "heading": "tbd"
        }
    },
    {
        "flight_id": "668e41ee3f23ded5fecd6cd3",
        "ts": "2024-07-29T09:33:29.268718",
        "path": [
            [
                41.9742,
                -87.9073
            ],
            [
                32.7334,
                -117.1915
            ]
        ],
        "disrupted": false,
        "extra_length": 0,
        "distance_to_arrival": 2421.3734485398086,
        "location": {
            "lat": 40.80830183570138,
            "long": -91.81311588484559
        },
        "velocity": {
            "speed": 243.4752460398774,
            "heading": "tbd"
        }
    },
    {
        "flight_id": "668e41ee3f23ded5fecd6cd3",
        "ts": "2024-07-29T09:33:30.278496",
        "path": [
            [
                41.9742,
                -87.9073
            ],
            [
                32.7334,
                -117.1915
            ]
        ],
        "disrupted": false,
        "extra_length": 0,
        "distance_to_arrival": 2419.5393541064773,
        "location": {
            "lat": 40.80214267940033,
            "long": -91.833565182672
        },
        "velocity": {
            "speed": 243.279123565259,
            "heading": "tbd"
        }
    },
    {
        "flight_id": "668e41ee3f23ded5fecd6cd3",
        "ts": "2024-07-29T09:33:31.269467",
        "path": [
            [
                41.9742,
                -87.9073
            ],
            [
                32.7334,
                -117.1915
            ]
        ],
        "disrupted": false,
        "extra_length": 0,
        "distance_to_arrival": 2417.7050554099774,
        "location": {
            "lat": 40.7959829514986,
            "long": -91.85401448049842
        },
        "velocity": {
            "speed": 243.06167477913473,
            "heading": "tbd"
        }
    },
    {
        "flight_id": "668e41ee3f23ded5fecd6cd3",
        "ts": "2024-07-29T09:33:32.271058",
        "path": [
            [
                41.9742,
                -87.9073
            ],
            [
                32.7334,
                -117.1915
            ]
        ],
        "disrupted": false,
        "extra_length": 0,
        "distance_to_arrival": 2415.8705524885404,
        "location": {
            "lat": 40.78982265201435,
            "long": -91.87446377832484
        },
        "velocity": {
            "speed": 241.27757159747776,
            "heading": "tbd"
        }
    },
    {
        "flight_id": "668e41ee3f23ded5fecd6cd3",
        "ts": "2024-07-29T09:33:33.271838",
        "path": [
            [
                41.9742,
                -87.9073
            ],
            [
                32.7334,
                -117.1915
            ]
        ],
        "disrupted": false,
        "extra_length": 0,
        "distance_to_arrival": 2414.035845380395,
        "location": {
            "lat": 40.78366178096575,
            "long": -91.89491307615125
        },
        "velocity": {
            "speed": 245.60946326194215,
            "heading": "tbd"
        }
    },
    {
        "flight_id": "668e41ee3f23ded5fecd6cd3",
        "ts": "2024-07-29T09:33:34.269493",
        "path": [
            [
                41.9742,
                -87.9073
            ],
            [
                32.7334,
                -117.1915
            ]
        ],
        "disrupted": false,
        "extra_length": 0,
        "distance_to_arrival": 2412.2009341237654,
        "location": {
            "lat": 40.77750033837101,
            "long": -91.91536237397767
        },
        "velocity": {
            "speed": 245.70438888439713,
            "heading": "tbd"
        }
    },
    {
        "flight_id": "668e41ee3f23ded5fecd6cd3",
        "ts": "2024-07-29T09:33:35.266292",
        "path": [
            [
                41.9742,
                -87.9073
            ],
            [
                32.7334,
                -117.1915
            ]
        ],
        "disrupted": false,
        "extra_length": 0,
        "distance_to_arrival": 2410.3658187568763,
        "location": {
            "lat": 40.77133832424837,
            "long": -91.93581167180409
        },
        "velocity": {
            "speed": 241.52847519347603,
            "heading": "tbd"
        }
    },
    {
        "flight_id": "668e41ee3f23ded5fecd6cd3",
        "ts": "2024-07-29T09:33:36.269962",
        "path": [
            [
                41.9742,
                -87.9073
            ],
            [
                32.7334,
                -117.1915
            ]
        ],
        "disrupted": false,
        "extra_length": 0,
        "distance_to_arrival": 2408.530499317953,
        "location": {
            "lat": 40.765175738616094,
            "long": -91.9562609696305
        },
        "velocity": {
            "speed": 240.5928394875046,
            "heading": "tbd"
        }
    },
    {
        "flight_id": "668e41ee3f23ded5fecd6cd3",
        "ts": "2024-07-29T09:33:37.271321",
        "path": [
            [
                41.9742,
                -87.9073
            ],
            [
                32.7334,
                -117.1915
            ]
        ],
        "disrupted": false,
        "extra_length": 0,
        "distance_to_arrival": 2406.694975845213,
        "location": {
            "lat": 40.75901258149247,
            "long": -91.97671026745692
        },
        "velocity": {
            "speed": 247.26320501938943,
            "heading": "tbd"
        }
    },
    {
        "flight_id": "668e41ee3f23ded5fecd6cd3",
        "ts": "2024-07-29T09:33:38.266801",
        "path": [
            [
                41.9742,
                -87.9073
            ],
            [
                32.7334,
                -117.1915
            ]
        ],
        "disrupted": false,
        "extra_length": 0,
        "distance_to_arrival": 2404.859248376879,
        "location": {
            "lat": 40.75284885289583,
            "long": -91.99715956528333
        },
        "velocity": {
            "speed": 240.28592244037912,
            "heading": "tbd"
        }
    },
    {
        "flight_id": "668e41ee3f23ded5fecd6cd3",
        "ts": "2024-07-29T09:33:39.270453",
        "path": [
            [
                41.9742,
                -87.9073
            ],
            [
                32.7334,
                -117.1915
            ]
        ],
        "disrupted": false,
        "extra_length": 0,
        "distance_to_arrival": 2403.0233169511653,
        "location": {
            "lat": 40.74668455284452,
            "long": -92.01760886310976
        },
        "velocity": {
            "speed": 249.26857789648813,
            "heading": "tbd"
        }
    }
]<|MERGE_RESOLUTION|>--- conflicted
+++ resolved
@@ -1,19 +1,11 @@
 [
     {
-<<<<<<< HEAD
-        "flight_id": "668e41ee3f23ded5fecd6cd3",
-        "ts": "2024-07-29T09:30:19.276370",
-=======
-        "flight_id": "668e41ee3f23ded5fecd6cd7",
-        "ts": "2024-07-26T17:08:54.179712",
->>>>>>> fb9d3829
-        "path": [
-            [
-                32.7334,
-                -117.1915
-            ],
-            [
-<<<<<<< HEAD
+        "path": [
+            [
+                32.7334,
+                -117.1915
+            ],
+            [
                 32.7334,
                 -117.1915
             ]
@@ -1732,106 +1724,6 @@
     },
     {
         "flight_id": "668e41ee3f23ded5fecd6cd3",
-        "ts": "2024-07-29T09:31:28.271134",
-        "path": [
-            [
-                41.9742,
-                -87.9073
-            ],
-            [
-                32.7334,
-                -117.1915
-            ]
-        ],
-        "disrupted": false,
-        "extra_length": 0,
-        "distance_to_arrival": 2641.7796234979046,
-        "location": {
-            "lat": 41.54933553238682,
-            "long": -89.33875084784916
-        },
-        "velocity": {
-            "speed": 249.56961720300944,
-            "heading": "tbd"
-        }
-    },
-    {
-        "flight_id": "668e41ee3f23ded5fecd6cd3",
-        "ts": "2024-07-29T09:31:29.266719",
-        "path": [
-            [
-                41.9742,
-                -87.9073
-            ],
-            [
-                32.7334,
-                -117.1915
-            ]
-        ],
-        "disrupted": false,
-        "extra_length": 0,
-        "distance_to_arrival": 2639.970527594523,
-        "location": {
-            "lat": 41.54324566530515,
-            "long": -89.35920014567559
-        },
-        "velocity": {
-            "speed": 244.26401533929888,
-            "heading": "tbd"
-        }
-    },
-    {
-        "flight_id": "668e41ee3f23ded5fecd6cd3",
-        "ts": "2024-07-29T09:31:30.270972",
-        "path": [
-            [
-                41.9742,
-                -87.9073
-            ],
-            [
-                32.7334,
-                -117.1915
-            ]
-        ],
-        "disrupted": false,
-        "extra_length": 0,
-        "distance_to_arrival": 2638.1612227896862,
-        "location": {
-            "lat": 41.53715522463188,
-            "long": -89.379649443502
-        },
-        "velocity": {
-            "speed": 242.33127541789852,
-            "heading": "tbd"
-        }
-    },
-    {
-        "flight_id": "668e41ee3f23ded5fecd6cd3",
-        "ts": "2024-07-29T09:31:31.269422",
-        "path": [
-            [
-                41.9742,
-                -87.9073
-            ],
-            [
-                32.7334,
-                -117.1915
-            ]
-        ],
-        "disrupted": false,
-        "extra_length": 0,
-        "distance_to_arrival": 2636.351709121826,
-        "location": {
-            "lat": 41.531064210381814,
-            "long": -89.4000987413284
-        },
-        "velocity": {
-            "speed": 243.19417384464083,
-            "heading": "tbd"
-        }
-    },
-    {
-        "flight_id": "668e41ee3f23ded5fecd6cd3",
         "ts": "2024-07-29T09:31:32.266623",
         "path": [
             [
@@ -3787,27 +3679,12 @@
             [
                 41.9742,
                 -87.9073
-=======
-                33.9416,
-                -118.4085
->>>>>>> fb9d3829
             ],
             [
                 33.4342,
                 -112.0126
             ]
         ],
-<<<<<<< HEAD
-        "disrupted": false,
-        "extra_length": 0,
-        "distance_to_arrival": 2492.743398450466,
-        "location": {
-            "lat": 41.04806289254604,
-            "long": -91.01559326961534
-        },
-        "velocity": {
-            "speed": 240.70609424812378,
-=======
         "disrupted": true,
         "extra_length": 281.22890927139713,
         "distance_to_arrival": 728.8232805849545,
@@ -3817,39 +3694,18 @@
         },
         "velocity": {
             "speed": 244.1903102045461,
->>>>>>> fb9d3829
-            "heading": "tbd"
-        }
-    },
-    {
-<<<<<<< HEAD
-        "flight_id": "668e41ee3f23ded5fecd6cd3",
-        "ts": "2024-07-29T09:32:51.270858",
-=======
+            "heading": "tbd"
+        }
+    },
+    {
         "flight_id": "668e41ee3f23ded5fecd6cd7",
         "ts": "2024-07-26T17:08:55.167429",
->>>>>>> fb9d3829
-        "path": [
-            [
-                32.7334,
-                -117.1915
-            ],
-            [
-<<<<<<< HEAD
-                32.7334,
-                -117.1915
-            ]
-        ],
-        "disrupted": false,
-        "extra_length": 0,
-        "distance_to_arrival": 2490.9173001179474,
-        "location": {
-            "lat": 41.041926042531536,
-            "long": -91.03604256744175
-        },
-        "velocity": {
-            "speed": 243.73528816741376,
-=======
+        "path": [
+            [
+                32.7334,
+                -117.1915
+            ],
+            [
                 33.9416,
                 -118.4085
             ],
@@ -3867,7 +3723,6 @@
         },
         "velocity": {
             "speed": 242.6529368559624,
->>>>>>> fb9d3829
             "heading": "tbd"
         }
     },
