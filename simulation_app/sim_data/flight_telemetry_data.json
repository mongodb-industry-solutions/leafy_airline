--- conflicted
+++ resolved
@@ -1,6 +1,5 @@
 [
     {
-<<<<<<< HEAD
         "flight_id": "668e41ee3f23ded5fecd6cd7",
         "ts": "2024-07-26T17:08:54.179712",
         "path": [
@@ -26,38 +25,10 @@
         },
         "velocity": {
             "speed": 244.1903102045461,
-=======
-        "flight_id": "668e41ee3f23ded5fecd6cd3",
-        "ts": "2024-07-25T12:16:10.031834",
-        "path": [
-            [
-                41.9742,
-                -87.9073
-            ],
-            [
-                39.8561,
-                -104.6737
-            ],
-            [
-                32.7334,
-                -117.1915
-            ]
-        ],
-        "disrupted": true,
-        "extra_length": 29.178116006441996,
-        "distance_to_arrival": 2795.2622126113047,
-        "location": {
-            "lat": 41.97150165867389,
-            "long": -87.92900739971715
-        },
-        "velocity": {
-            "speed": 249.9503016380062,
->>>>>>> fa292cb0
-            "heading": "tbd"
-        }
-    },
-    {
-<<<<<<< HEAD
+            "heading": "tbd"
+        }
+    },
+    {
         "flight_id": "668e41ee3f23ded5fecd6cd7",
         "ts": "2024-07-26T17:08:55.167429",
         "path": [
@@ -83,64 +54,10 @@
         },
         "velocity": {
             "speed": 242.6529368559624,
-=======
-        "flight_id": "668e41ee3f23ded5fecd6cd3",
-        "ts": "2024-07-25T12:16:11.032285",
-        "path": [
-            [
-                41.9742,
-                -87.9073
-            ],
-            [
-                39.8561,
-                -104.6737
-            ],
-            [
-                32.7334,
-                -117.1915
-            ]
-        ],
-        "disrupted": true,
-        "extra_length": 29.178116006441996,
-        "distance_to_arrival": 2793.45128665615,
-        "location": {
-            "lat": 41.968803203035584,
-            "long": -87.95071479943431
-        },
-        "velocity": {
-            "speed": 246.55636670544928,
->>>>>>> fa292cb0
-            "heading": "tbd"
-        }
-    },
-    {
-<<<<<<< HEAD
-        "flight_id": "668e41ee3f23ded5fecd6cd7",
-        "ts": "2024-07-26T17:08:56.175941",
-        "path": [
-            [
-                32.7334,
-                -117.1915
-            ],
-            [
-                33.9416,
-                -118.4085
-            ],
-            [
-                33.4342,
-                -112.0126
-            ]
-        ],
-        "disrupted": true,
-        "extra_length": 281.22890927139713,
-        "distance_to_arrival": 647.0047499298956,
-        "location": {
-            "lat": 33.57925925621097,
-            "long": -118.0417407515495
-        },
-        "velocity": {
-            "speed": 243.63620473638997,
-=======
+            "heading": "tbd"
+        }
+    },
+    {
         "flight_id": "668e41ee3f23ded5fecd6cd3",
         "ts": "2024-07-25T12:16:12.034985",
         "path": [
@@ -1152,7 +1069,6 @@
         },
         "velocity": {
             "speed": 245.24256593522009,
->>>>>>> fa292cb0
             "heading": "tbd"
         }
     }
