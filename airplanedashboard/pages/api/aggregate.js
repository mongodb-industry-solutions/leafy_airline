import cron from 'node-cron';
import { MongoClient } from 'mongodb';

<<<<<<< HEAD
const MONGO_URI = process.env.MONGO_URI;
const dbName = 'leafy_airline';
const collectionName = 'flight_realtimeCF';
const outputCollection = 'flight_plane_simulation';

const runAggregation = async () => {
  console.log('Starting aggregation');

  const client = new MongoClient(MONGO_URI);
=======
export default async function runAggregation() {
  const uri = process.env.MONGO_URI;
  const client = new MongoClient(uri);
>>>>>>> 064eced2

  try {
    console.log('Connecting to MongoDB...');
    const start = Date.now();
    await client.connect();
    console.log(`Connected to MongoDB in ${Date.now() - start} ms`);

    const database = client.db(dbName);
    const collection = database.collection(collectionName);

    console.log('Running aggregation pipeline...');
    const pipelineStart = Date.now();
    const pipeline = [
      {
        $addFields: {
          bucket: {
            $dateTrunc: {
              date: "$ts",
              unit: "second",
              binSize: 20
            }
          }
        }
      },
      {
        $sort: {
          ts: -1
        }
      },
      {
        $group: {
          _id: "$bucket",
          count: {
            $sum: 1
          },
          mostRecentLat: {
            $first: "$location.lat"
          },
          mostRecentLong: {
            $first: "$location.long"
          },
          mostRecentTs: {
            $first: "$ts"
          }
        }
      },
      {
        $sort: {
          _id: -1
        }
      },
      {
        $merge: {
          into: outputCollection,
          whenMatched: "merge",
          whenNotMatched: "insert"
        }
      }
    ];

    const cursor = collection.aggregate(pipeline);
    const results = await cursor.toArray();
    console.log(`Aggregation pipeline completed in ${Date.now() - pipelineStart} ms`);

    console.log('Aggregation results:');
    results.forEach(doc => {
      console.log(`Most recent latitude: ${doc.mostRecentLat}, Most recent longitude: ${doc.mostRecentLong}`);
    });

  } catch (error) {
    console.error('Error during aggregation:', error);
  } finally {
    console.log('Closing MongoDB connection');
    const closeStart = Date.now();
    await client.close();
    console.log(`Closed MongoDB connection in ${Date.now() - closeStart} ms`);
    console.log('Aggregation finished');
  }
};

// Create a cron job to run the aggregation every 5 seconds
cron.schedule('*/5 * * * * *', runAggregation);

export default async function handler(req, res) {
  if (req.method === 'POST') {
    // Start the cron job
    res.status(200).json({ message: 'Scheduler started' });
  } else {
    // Handle unsupported HTTP methods
    res.setHeader('Allow', ['POST']);
    res.status(405).end(`Method ${req.method} Not Allowed`);
  }
}<|MERGE_RESOLUTION|>--- conflicted
+++ resolved
@@ -1,21 +1,13 @@
 import cron from 'node-cron';
 import { MongoClient } from 'mongodb';
 
-<<<<<<< HEAD
-const MONGO_URI = process.env.MONGO_URI;
-const dbName = 'leafy_airline';
-const collectionName = 'flight_realtimeCF';
-const outputCollection = 'flight_plane_simulation';
-
-const runAggregation = async () => {
+export default async function runAggregation() {
+  const MONGO_URI = process.env.MONGO_URI;
+  const client = new MongoClient(MONGO_URI);
+  const dbName = 'leafy_airline';
+  const collectionName = 'flight_realtimeCF';
+  const outputCollection = 'flight_plane_simulation';
   console.log('Starting aggregation');
-
-  const client = new MongoClient(MONGO_URI);
-=======
-export default async function runAggregation() {
-  const uri = process.env.MONGO_URI;
-  const client = new MongoClient(uri);
->>>>>>> 064eced2
 
   try {
     console.log('Connecting to MongoDB...');
