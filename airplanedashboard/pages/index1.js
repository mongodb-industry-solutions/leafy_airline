--- conflicted
+++ resolved
@@ -6,10 +6,7 @@
 export default function Home() {
   return (
     <Layout1>
-<<<<<<< HEAD
-=======
       {/*<FetchNewestDocument />*/}
->>>>>>> 21522b86
     </Layout1>
   );
 }