--- conflicted
+++ resolved
@@ -292,10 +292,7 @@
   border-radius: 10px; /* Rounded edges */
   padding: 15px; /* Padding inside the box */
   width: calc(33% - 10px);  /*Adjust width for responsiveness (33% width minus gap) */
-<<<<<<< HEAD
   min-width: 350px;
-=======
->>>>>>> 1472b8ff
   box-shadow: 0 2px 4px rgba(0, 0, 0, 0.1); /* Optional shadow effect */
   box-sizing: border-box; /* Ensure padding is included in the width */
 }
@@ -327,8 +324,6 @@
   background-color: #00684A; /* Darker color on hover */
 }
 
-<<<<<<< HEAD
-
 .mapContainer {
   background-color: #ffffff; /* Example background color */
   margin-top: 100px;
@@ -345,5 +340,3 @@
   gap: 20px; /* Space between the flight overview and map */
   box-sizing: border-box;
 }
-=======
->>>>>>> 1472b8ff
