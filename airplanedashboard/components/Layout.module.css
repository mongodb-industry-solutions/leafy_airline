--- conflicted
+++ resolved
@@ -71,7 +71,6 @@
 }
 
 .logo {
-<<<<<<< HEAD
   width: 100px;
   padding: 5px;
   margin-left: auto;
@@ -84,10 +83,6 @@
   align-items: center;
  
   width: 100%;
-=======
-  width: 150px; 
-  padding: 5px;
->>>>>>> 223d644e
 }
 
 .flightID{
