// pages/index1.js
import React, { useEffect, useState } from 'react';
import Link from 'next/link';
import { useRouter } from 'next/router';
import styles from './Layout.module.css'; // Ensure this path is correct
import Logo from '@leafygreen-ui/logo';
import { GoogleMap, LoadScript, Marker, Polyline } from '@react-google-maps/api';

const api_key = process.env.Google_Maps_API_key;

const Layout1 = ({ children }) => {
  const router = useRouter();
  const { flightId } = router.query; // Get flightId from query parameters
  const [flightData, setFlightData] = useState([]);
  const [selectedFlight, setSelectedFlight] = useState(null);

  useEffect(() => {
    async function fetchData() {
      try {
        const res = await fetch('/api/flights');
        const data = await res.json();
        setFlightData(data);

        if (flightId) {
<<<<<<< HEAD
=======
          console.log('Flight ID from query:', flightId);
>>>>>>> 1472b8ff
          const flight = data.find(flight => flight._id && flight._id.toString() === flightId.toString());
          if (flight) {
            setSelectedFlight(flight);
          } else {
            console.error('No flight found with ID:', flightId);
          }
        }
      } catch (error) {
        console.error('Error fetching data:', error);
      }
    }
    fetchData();
  }, [flightId]); // Re-fetch data when flightId changes
<<<<<<< HEAD

  // Assuming you have latitude and longitude in selectedFlight data
  const mapContainerStyle = {
    width: '100%',
    height: '400px'
  };

  // Coordinates for the departure and arrival points
  const depCoords = {
    lat: selectedFlight ? selectedFlight.dep_arp.geo_loc.lat : 0,
    lng: selectedFlight ? selectedFlight.dep_arp.geo_loc.long : 0
  };

  const arrCoords = {
    lat: selectedFlight ? selectedFlight.arr_arp.geo_loc.lat : 0,
    lng: selectedFlight ? selectedFlight.arr_arp.geo_loc.long : 0
  };
=======
>>>>>>> 1472b8ff

  return (
    <div className={styles.container}>
      <header className={styles.header}>
        <div className={styles.flightInfo}>
          <h1 className={styles.headerText}>
            <span className={styles.flightIdGreen}>Flight ID: </span>
            <span className={styles.flightIdBlack}>{selectedFlight ? selectedFlight._id : 'Loading...'}</span>
          </h1>
          <h2 className={styles.subHeader}>Flight Information & Route Optimization</h2>
        </div>
        <Logo className={styles.logo} />
      </header>
      <nav className={styles.nav}>
        <ul className={styles.navList}>
          <li className={styles.navItem}>
            <Link href="/" passHref legacyBehavior>
              <a className={`${styles.navLink} ${router.pathname === '/' ? styles.activeLink : ''}`}>Flights</a>
            </Link>
          </li>
          <li className={styles.navItem}>
            <Link href="/index1" passHref legacyBehavior>
              <a className={`${styles.navLink} ${router.pathname === '/index1' ? styles.activeLink : ''}`}>Flight Overview</a>
            </Link>
          </li>
        </ul>
      </nav>
      <div className={styles.main}>
        <div className={styles.containersecond}>
          {/* Flight Overview Box */}
          <div className={styles.flightOverviewBox}>
            <h3>Flight Overview</h3>
            {selectedFlight ? (
              <div className={styles.innerBox}>
                <h4>{`${selectedFlight.dep_arp.city} - ${selectedFlight.arr_arp.city}`}</h4>
                <p>{`${new Date(selectedFlight.dep_time).toLocaleTimeString()} - ${new Date(selectedFlight.arr_time).toLocaleTimeString()}`}</p>
                <div className={styles.innerBox1}>
                  <p>Delay: {selectedFlight.delay_time ? `${selectedFlight.delay_time} minutes` : 'No delay'}</p>
                </div>
              </div>
            ) : (
              <p>Loading flight details...</p>
            )}
<<<<<<< HEAD
          </div>

          {/* Google Map Component */}
          <div className={styles.mapContainer}>
            <LoadScript googleMapsApiKey={api_key}>
              <GoogleMap
                mapContainerStyle={mapContainerStyle}
                center={depCoords} // Center map on departure point
                zoom={5}
              >
                {/* Departure Marker */}
                {selectedFlight && (
                  <>
                    <Marker
                      position={depCoords}
                      label={`Departure: ${selectedFlight.dep_arp.city}`}
                    />
                    <Marker
                      position={arrCoords}
                      label={`Arrival: ${selectedFlight.arr_arp.city}`}
                    />
                    {/* Line between departure and arrival */}
                    <Polyline
                      path={[depCoords, arrCoords]}
                      options={{
                        strokeColor: '#FF0000',
                        strokeOpacity: 1.0,
                        strokeWeight: 2
                      }}
                    />
                  </>
                )}
              </GoogleMap>
            </LoadScript>
=======
>>>>>>> 1472b8ff
          </div>
        </div>
        {/* Main Content */}
        {children}
      </div>
    </div>
  );
};

export default Layout1;<|MERGE_RESOLUTION|>--- conflicted
+++ resolved
@@ -22,10 +22,8 @@
         setFlightData(data);
 
         if (flightId) {
-<<<<<<< HEAD
-=======
           console.log('Flight ID from query:', flightId);
->>>>>>> 1472b8ff
+
           const flight = data.find(flight => flight._id && flight._id.toString() === flightId.toString());
           if (flight) {
             setSelectedFlight(flight);
@@ -39,7 +37,6 @@
     }
     fetchData();
   }, [flightId]); // Re-fetch data when flightId changes
-<<<<<<< HEAD
 
   // Assuming you have latitude and longitude in selectedFlight data
   const mapContainerStyle = {
@@ -57,8 +54,6 @@
     lat: selectedFlight ? selectedFlight.arr_arp.geo_loc.lat : 0,
     lng: selectedFlight ? selectedFlight.arr_arp.geo_loc.long : 0
   };
-=======
->>>>>>> 1472b8ff
 
   return (
     <div className={styles.container}>
@@ -102,7 +97,6 @@
             ) : (
               <p>Loading flight details...</p>
             )}
-<<<<<<< HEAD
           </div>
 
           {/* Google Map Component */}
@@ -137,8 +131,6 @@
                 )}
               </GoogleMap>
             </LoadScript>
-=======
->>>>>>> 1472b8ff
           </div>
         </div>
         {/* Main Content */}
