--- conflicted
+++ resolved
@@ -1,49 +1,28 @@
 import React from 'react';
 import styles from './Layout.module.css';
-<<<<<<< HEAD
-import Logo from '@leafygreen-ui/logo';  // Ensure these are correct
-import Icon from '@leafygreen-ui/icon';  // Ensure these are correct
-import FilterSection from './FilterSection';  // Ensure this component is correctly exported
-import Button from '@leafygreen-ui/button';
-=======
 import Logo from '@leafygreen-ui/logo';
 import Icon from "@leafygreen-ui/icon";
 import FilterSection from './FilterSection';
->>>>>>> b6144c8f
 
 const Layout = ({ children }) => {
   return (
     <div className={styles.container}>
-
       <header className={styles.header}>
         <div className={styles.icon_container}>
-<<<<<<< HEAD
-          <Icon glyph='Person' fill="#00684A" size='xlarge'/>
-          <span>Flight Operations Manager</span>
-=======
             <Icon glyph='Person' fill="#00684A" size='xlarge'/>
             <span>Flight Operations Manager</span>
->>>>>>> b6144c8f
         </div>
         <h1>Leafy Airline Dashboard</h1>
         <Logo className={styles.logo} />
       </header>
-
       <div className={styles.main}>
-        
         <aside className={styles.sidebar}>
-<<<<<<< HEAD
-          <FilterSection/>
-=======
           <FilterSection />
->>>>>>> b6144c8f
         </aside>
-
         <div className={styles.content}>
           {children}
         </div>
       </div>
-
     </div>
   );
 };
