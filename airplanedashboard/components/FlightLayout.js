'use client'
import React, { useEffect, useState } from 'react';
import { useRouter } from 'next/router';
import styles from './GeneralStyle.module.css'; // Ensure this path is correct
import footerStyles from './Footer.module.css';

import Logo from '@leafygreen-ui/logo';
import Button from '@leafygreen-ui/button';
import ExpandableCard from "@leafygreen-ui/expandable-card";
import Card from "@leafygreen-ui/card";

import { GoogleMap, LoadScript, Marker, Polyline } from '@react-google-maps/api';
import io from 'socket.io-client'; // Import socket.io-client
import PlaneIcon from '../public/plane-solid.svg';

import Icon from "@leafygreen-ui/icon";
import Image from 'next/image';
import Banner from '@leafygreen-ui/banner';

import airports_dict from '../resources/airports.js'
import { set } from 'mongoose';

// const app_url = "https://simulation-app-final-65jcrv6puq-ew.a.run.app/";
// const app_url = "https://simulation-app-final-65jcrv6puq-ew.a.run.app/";
// const app_url = "https://simulation-app-newpath-65jcrv6puq-ew.a.run.app/";
const app_url = "https://simulation-app-final-v3-65jcrv6puq-ew.a.run.app/";

const FlightLayout = ({ children }) => {
  const router = useRouter();
  const { flightId } = router.query; // Get flightId from query parameters
  const [flightData, setFlightData] = useState([]);
  const [selectedFlight, setSelectedFlight] = useState(null);
  const [apiKey, setApiKey] = useState('');
  const [delayTime, setDelayTime] = useState(null); // State for Delay_Time
  const [delayCost, setDelayCost] = useState(null); // State for Delay_Cost
  const [fuelCostPerHour, setFuelCostPerHour] = useState(null); // State for Fuel_Cost_per_Hour
  const [airplanePosition, setAirplanePosition] = useState(null);
  const [flightPath, setFlightPath] = useState([]);
  const [totalCost, setTotalCost] = useState(null);
  const [totalExpectedCost, setTotalExpectedCost] = useState(null);
  const [extraFuelCost, setExtraFuelCost] = useState(null);

  const [simulationStarted, setSimulationStarted] = useState(false)
  const [fetchingStarted, setFetchingStarted] = useState(false); // State to manage fetching delay
  const [loading, setLoading] = useState(false); // State for loading
  const [prevAirplanePosition, setPrevAirplanePosition] = useState(null);
  const [totalExpectedFuelCost, setTotalExpectedFuelCost] = useState(null);
  const [sumCost, setSumCost] = useState(null);
 
<<<<<<< HEAD
  const [newPath, setNewPath] = useState([])
  const [newDisrup, setDisruption] = useState({})
  const [disrupEmpty, setDisrupEmpty] = useState(true)
=======
  const [newPath, setNewPath] = useState([]);
>>>>>>> 6e97e367

  async function fetchData() {
    try {
      const res = await fetch('/api/flights');
      const data = await res.json();
      setFlightData(data);

      if (flightId) {
        console.log('Flight ID from query:', flightId);

        const flight = data.find(flight => flight._id && flight._id.toString() === flightId.toString());
        if (flight) {
          console.log("Flight Data")
          console.log(flight)
          setSelectedFlight(flight);
        } else {
          console.error('No flight found with ID:', flightId);
        }
      }
    } catch (error) {
      console.error('Error fetching data:', error);
    }
  };

  useEffect(() => {
    async function fetchApiKey() {
      try {
        const res = await fetch('/api/googleMapsKey');
        const data = await res.json();
        setApiKey(data.apiKey);
      } catch (error) {
        console.error('Error fetching API key:', error);
      }
    }
    fetchApiKey();
  }, []);

  useEffect(() => {
    fetchData();
  }, [flightId, simulationStarted]);

  useEffect(() => {
    // Connect to WebSocket server
    const socket = io(); // Connect to the WebSocket server

    socket.on('alert', (alert) => {
      console.log('Alert received:', alert);
      if (alert && alert.input.Delay_Time !== undefined) {
        setDelayTime(alert.input.Delay_Time); // Round the delay time before setting it
      }
      if (alert && alert.input.Delay_Cost !== undefined) {
        setDelayCost(alert.input.Delay_Cost); // Set the delay cost
      }
      if (alert && alert.input.Extra_Fuel_Cost !== undefined) {
        setExtraFuelCost(alert.input.Extra_Fuel_Cost); // Set the extra fuel cost
      }
      if (alert && alert.predictions[0] !== undefined) {
        setTotalCost(alert.predictions[0]); // Set the total cost
        setTotalExpectedCost(prev => prev === null ? alert.predictions[0] : prev);
      }
      if (alert && alert.input.Fuel_Cost_per_Hour !== undefined) {
        setFuelCostPerHour(alert.input.Fuel_Cost_per_Hour); // Set the fuel cost per hour
        setTotalExpectedFuelCost(prev => prev === null ? alert.input.Fuel_Cost_per_Hour : prev);
      }
    });
    return () => {
      socket.off('alert');
    };
  }, []);


  useEffect(() => {
    if (totalExpectedFuelCost !== null && delayCost !== null) {
      setSumCost(totalExpectedFuelCost + delayCost);
    } else if (totalExpectedFuelCost !== null) {
      setSumCost(totalExpectedFuelCost);
    } else if (delayCost !== null) {
      setSumCost(delayCost);
    } else {
      setSumCost(null);
    }
  }, [totalExpectedFuelCost, delayCost]);
  

  useEffect(() => {
    if (!fetchingStarted) return;

    const interval = setInterval(async () => {
      try {
        const response = await fetch('/api/fetchNewestDocument');
        const data = await response.json();
        console.log('Fetched Data:', data);
        if (data && data.mostRecentLat !== undefined && data.mostRecentLong !== undefined) {
          const newPosition = { lat: data.mostRecentLat, lng: data.mostRecentLong };

          if (prevAirplanePosition) {
            const heading = calculateHeading(prevAirplanePosition, newPosition);
            setAirplanePosition({ ...newPosition, heading });
          } else {
            setAirplanePosition(newPosition);
          }

          setFlightPath(prevPath => [...prevPath, newPosition]); // Append to flight path
          setPrevAirplanePosition(newPosition); // Update previous position
        }
      } catch (error) {
        console.error('Error fetching the newest document:', error);
      }
    }, 2500); // Fetch every 2.5 seconds

    return () => clearInterval(interval); // Cleanup interval on component unmount
  }, [fetchingStarted, prevAirplanePosition]);


  const calculateHeading = (from, to) => {
    const lat1 = from.lat * Math.PI / 180;
    const lon1 = from.lng * Math.PI / 180;
    const lat2 = to.lat * Math.PI / 180;
    const lon2 = to.lng * Math.PI / 180;

    const dLon = lon2 - lon1;
    const y = Math.sin(dLon) * Math.cos(lat2);
    const x = Math.cos(lat1) * Math.sin(lat2) - Math.sin(lat1) * Math.cos(lat2) * Math.cos(dLon);

    const heading = Math.atan2(y, x) * 180 / Math.PI;
    return (heading + 360) % 360; // Normalize to 0-360
  };

  const getAirplaneIcon = () => {
    if (airplanePosition) {
      const { heading } = airplanePosition;
      if (heading >= 240 && heading < 300) { // Example range for heading towards West
        return '/plane-solid_west.svg'; // URL for westward plane icon
      }
    }
    return '/plane-solid.svg'; // URL for default plane icon
  };

  const getNewDisrup = () => {

    console.log(selectedFlight.disruption_coords)

    setDisruption({"lat" : selectedFlight.disruption_coords.lat,
      "lng" : selectedFlight.disruption_coords.long});
    console.log("Disruption");
    console.log(selectedFlight.disruption_coords);
    setDisrupEmpty(false);
  
  };

  const getNewPath = () => {
    console.log("Entered newpath")
    const path = selectedFlight && Array.isArray(selectedFlight.new_path) 
                  ? selectedFlight.new_path 
                  : [];

    // Map each path value to its city and code from the airports dictionary
    const resolvedPath = path.map(code => airports_dict[code] || code);

    setNewPath(resolvedPath);
    getNewDisrup()
    console.log(resolvedPath)
};


  const startSimulation = async () => {
    setLoading(true); // Set loading to true
    console.log('Starting sim');

    const start_url = app_url + "start-scheduler";
    const app_data = {
      'flight_id': flightId,
      'dep_code': selectedFlight.dep_arp._id,
      'arr_code': selectedFlight.arr_arp._id,
      'dep_loc': [selectedFlight.dep_arp.geo_loc.lat, selectedFlight.dep_arp.geo_loc.long],
      'arr_loc': [selectedFlight.arr_arp.geo_loc.lat, selectedFlight.arr_arp.geo_loc.long]
    };

    try {
      const response = await fetch(start_url, {
        method: 'POST',
        headers: {
          'Content-Type': 'application/json',
        },
        body: JSON.stringify(app_data),
      });
      if (!response.ok) {
        throw new Error(`HTTP error! status: ${response.status}`);
      }
      const data = await response.json();
      console.log(data);

      // Trigger Aggregation API after starting the simulation
      const aggregationResponse = await fetch('/api/aggregate', { method: 'POST' });
      if (aggregationResponse.ok) {
        console.log('Aggregation triggered successfully.');
      } else {
        console.error('Failed to trigger aggregation. Status:', aggregationResponse.status);
      }

      // Delay the start of fetching newest document
      setTimeout(() => {
        setFetchingStarted(true);
        setLoading(false); // Set loading to false after delay
      }, 3000); // 3 seconds delay

      // Change state to fetch the new information from flights to update the path visually
      setSimulationStarted(true);
      getNewPath()

    } catch (error) {
      console.error('Error starting process:', error);
      setLoading(false); // Set loading to false if there is an error
    }
  };

  const resetSimulation = async () => {
    const reset_url = app_url + "reset-scheduler";

    try {
      const response = await fetch(reset_url, {
        method: 'GET',
        headers: {
          'Content-Type': 'application/json',
        },
      });
      const data = await response.json();
      console.log(data);
      
      // Clear flight path and stop fetching
      setFlightPath([]);
      setFetchingStarted(false);

      // Move airplane to departure position
      if (selectedFlight) {
        const departurePosition = {
          lat: selectedFlight.dep_arp.geo_loc.lat,
          lng: selectedFlight.dep_arp.geo_loc.long
        };
        setAirplanePosition(departurePosition); // Reset airplane position
      }

      // Reset delay, delay cost, and fuel cost
      setDelayTime(null);
      setDelayCost(null);
      setFuelCostPerHour(null);
      setTotalExpectedFuelCost(null);
      setTotalCost(null);
      setTotalExpectedCost(null);
      setExtraFuelCost(null);

      // Reset the simulation status
      setSimulationStarted(false);
      setNewPath([])
      setDisruption({})
      setDisrupEmpty(true);

    } catch (error) {
      console.error('Error resetting process:', error);
    }
  };

  const handleBackClick = () => {
    resetSimulation();
    router.push('/');
  };


  const mapContainerStyle = {
    width: '100%',
    height: '400px'
  };

  const depCoords = {
    lat: selectedFlight ? selectedFlight.dep_arp.geo_loc.lat : 0,
    lng: selectedFlight ? selectedFlight.dep_arp.geo_loc.long : 0
  };

  const arrCoords = {
    lat: selectedFlight ? selectedFlight.arr_arp.geo_loc.lat : 0,
    lng: selectedFlight ? selectedFlight.arr_arp.geo_loc.long : 0
  };

  // const disrupCoords = {
  //   lat: selectedFlight ? selectedFlight.disruption_coords.lat: 0,
  //   lng: selectedFlight ? selectedFlight.disruption_coords.long : 0
  // };


  return (
    <div className={styles.container}>
      <header className={styles.header}>
        <div className={styles.flightInfo}>
          <h1 className={styles.flightID}>
            <span className={styles.flightIdGreen}>Flight ID: </span>
            <span className={styles.flightIdBlack}>{selectedFlight ? selectedFlight.flight_number : 'Loading...'}</span>
          </h1>
          <h2 className={styles.subHeader}>Flight Information & Route Optimization</h2>
        </div>
      </header>
      <nav className={styles.nav}>
        <button className={styles.greenButton} onClick={handleBackClick}>
          <span className={styles.arrowIcon}>&larr;</span> Back to Flights
        </button>
      </nav>

      <div className={styles.main}>
        <div className={styles.containersecond}>
          {/* Flight Overview Box */}
          <div className={styles.flightOverviewBox}>
            <h3>Flight Overview</h3>
            {selectedFlight ? (
              <>
                <div className={styles.innerBox}>
                  <div className={styles.routing}>
                  <h4>Initial Path </h4>
                  <p className={styles.data}>{`${selectedFlight.dep_arp.city}, ${selectedFlight.dep_arp._id}  - ${selectedFlight.arr_arp.city}, ${selectedFlight.arr_arp._id}`}</p>
                  <h4>New Path </h4>
                  {newPath.length === 0 ? (
                    <p className={styles.data}>No simulation running</p>
                  ) : (
                    <div>
                    <p className={styles.data}>{`${newPath.join(' - ')}`}</p>
                    </div>
                  )}
                  <h4>Scheduled for </h4>
                  <p className={styles.data}>{`${new Date(selectedFlight.dep_time).toLocaleTimeString([], { hour: '2-digit', minute: '2-digit', hour12: false })} - ${new Date(selectedFlight.arr_time).toLocaleTimeString([], { hour: '2-digit', minute: '2-digit', hour12: false })}`}</p>
                  </div>
                </div>
                
                <div className={styles.costContainer}>
                  <div className={delayTime === 0 || delayTime === null ? styles.noDelayBox : styles.delayBox}>
                  <h4>Delay:</h4>
                  <p className={styles.costs_data}>
                    {delayTime === 0 || delayTime === null ? (
                      <span className={styles.noDelayText}>No Delay</span>
                    ) : (
                      `${(delayTime * 60).toFixed(2)} minutes`
                    )}
                  </p>

                  </div>
                  <div className={styles.noDelayBox}>
                    <h4>Delay Cost:</h4>
                    <p className={styles.costs_data}>{delayCost !== null ? `$${delayCost.toFixed(2)}` : 'No Delay Cost'}</p>
                  </div>
                  
                </div>

                <div className = {styles.costContainer}>
                <div className={styles.costBox}>
                  <h4> Fixed Fuel Cost:</h4>
                  <p>{totalExpectedFuelCost !== null ? `$${totalExpectedFuelCost.toFixed(2)}` : 'Simulation not started'}</p>
                </div>
                <div className={styles.costBox}>
                    <h4>Real-Time Fuel Cost:</h4>
                    <p className={styles.costs_data}>{fuelCostPerHour !== null ? `$${fuelCostPerHour.toFixed(2)}` : 'Simulation not Started'}</p>
                </div>
                <div className={styles.costBox}>
                  <h4> Extra Fuel Cost due to Delay:</h4>
                  <p className={styles.costs_data}>{extraFuelCost !== null ? `$${extraFuelCost.toFixed(2)}` : 'Simulation not started'}</p>
                </div>
                
                  

                </div>
                <div className={styles.innerBoxTotalCosts}>
                    <h4> Total Expected Cost:</h4>
                    <p className={styles.costs_data}>{totalCost !== null ? `$${totalCost.toFixed(2)}` : 'Simulation not started'}</p>
                </div>
              </>
            ) : (
              <p>Loading flight details...</p>
            )}
          </div>

          {/* Google Map Component */}
          <div className={styles.rightContainer}>
            <div className={styles.mapContainer}>
            {apiKey ? (
            <div style={{ position: 'relative', width: '100%', height: '85%' }}>
              <LoadScript googleMapsApiKey={apiKey}>
                <GoogleMap
                  mapContainerStyle={{ width: '100%', height: '100%' }}
                  center={airplanePosition || depCoords}
                  zoom={5}
                >
                  {/* Departure Marker */}
                  {selectedFlight && (
                    <>
                      <Marker
                        position={depCoords}
                        label={`Departure: ${selectedFlight.dep_arp.city}`}
                      />
                      <Marker
                        position={arrCoords}
                        label={`Arrival: ${selectedFlight.arr_arp.city}`}
                      />
                      {!disrupEmpty && (
                        <Marker
                          position={newDisrup}
                          label="Disruption"
                        />
                      )}
                      <Polyline
                        path={[depCoords, arrCoords]}
                        options={{
                          strokeColor: '#FF0000',
                          strokeOpacity: 1.0,
                          strokeWeight: 2
                        }}
                      />
                      {airplanePosition && (
                        <Marker
                          position={airplanePosition}
                          icon={{
                            url: getAirplaneIcon(),
                            scaledSize: new google.maps.Size(32, 32),
                          }}
                        />
                      )}
                      <Polyline
                        path={flightPath}
                        options={{
                          strokeColor: '#023430',
                          strokeOpacity: 0.8,
                          strokeWeight: 2,
                          icons: [{
                            icon: { path: google.maps.SymbolPath.FORWARD_OPEN_ARROW },
                            offset: '100%',
                            repeat: '20px'
                          }]
                        }}
                      />
                    </>
                  )}
                </GoogleMap>
              </LoadScript>
              {loading && <div className={styles.loadingOverlay}>Loading...</div>}
            </div>
          ) : (
            <p>Loading map...</p>
          )}
              <div className={styles.simulationbuttonSection}>
                <Button className={styles.simulationButton} onClick={startSimulation}>Start Simulation</Button>
                <Button className={styles.reset_simulationButton} onClick={resetSimulation}>Reset Simulation</Button>
              </div>
            </div>

          <Card className={styles.card_styles} as="article">
            <p className={styles.title}>MongoDB Benefits</p>
            <p>MongoDB efficiently handles operational time series data via Pub/Sub and time series collection, and powers analytical insights using Pub/Sub, Vertex AI, and regular collections.</p>
            <a href="https://www.mongodb.com/">See more</a>

          </Card>
          </div>
        </div>
      </div>
      <footer className={footerStyles.footer}>
        <div className={footerStyles.footerContent}>
          <p>
          An Airline demo developed by Industry Solutions Team at MongoDB
          </p>
        </div>
        <div className={footerStyles.footerImage}>
          <Logo className={footerStyles.logo}></Logo>
        </div>
      </footer>
    </div>
  );
};

export default FlightLayout;<|MERGE_RESOLUTION|>--- conflicted
+++ resolved
@@ -23,6 +23,7 @@
 // const app_url = "https://simulation-app-final-65jcrv6puq-ew.a.run.app/";
 // const app_url = "https://simulation-app-final-65jcrv6puq-ew.a.run.app/";
 // const app_url = "https://simulation-app-newpath-65jcrv6puq-ew.a.run.app/";
+const app_url = "https://simulation-app-final-v3-65jcrv6puq-ew.a.run.app/";
 const app_url = "https://simulation-app-final-v3-65jcrv6puq-ew.a.run.app/";
 
 const FlightLayout = ({ children }) => {
@@ -47,13 +48,9 @@
   const [totalExpectedFuelCost, setTotalExpectedFuelCost] = useState(null);
   const [sumCost, setSumCost] = useState(null);
  
-<<<<<<< HEAD
   const [newPath, setNewPath] = useState([])
   const [newDisrup, setDisruption] = useState({})
   const [disrupEmpty, setDisrupEmpty] = useState(true)
-=======
-  const [newPath, setNewPath] = useState([]);
->>>>>>> 6e97e367
 
   async function fetchData() {
     try {
